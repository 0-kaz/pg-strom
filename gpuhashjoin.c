/*
 * gpuhashjoin.c
 *
 * Hash-Join acceleration by GPU processors
 * ----
 * Copyright 2011-2014 (C) KaiGai Kohei <kaigai@kaigai.gr.jp>
 * Copyright 2014 (C) The PG-Strom Development Team
 *
 * This software is an extension of PostgreSQL; You can use, copy,
 * modify or distribute it under the terms of 'LICENSE' included
 * within this package.
 */
#include "postgres.h"

#include "catalog/pg_type.h"
#include "nodes/makefuncs.h"
#include "nodes/nodeFuncs.h"
#include "nodes/relation.h"
#include "nodes/plannodes.h"
#include "optimizer/cost.h"
#include "optimizer/pathnode.h"
#include "optimizer/paths.h"
#include "optimizer/planmain.h"
#include "optimizer/restrictinfo.h"
#include "optimizer/subselect.h"
#include "optimizer/tlist.h"
#include "optimizer/var.h"
#include "parser/parsetree.h"
#include "storage/ipc.h"
#include "utils/builtins.h"
#include "utils/lsyscache.h"
#include "utils/pg_crc.h"
#include "pg_strom.h"
#include "opencl_hashjoin.h"

/* static variables */
static add_hashjoin_path_hook_type	add_hashjoin_path_next;
static CustomPathMethods		gpuhashjoin_path_methods;
static CustomPlanMethods		gpuhashjoin_plan_methods;

typedef struct
{
	CustomPath		cpath;
	JoinType		jointype;
	Path		   *outerjoinpath;
	Path		   *innerjoinpath;
	List		   *hash_clauses;
	List		   *qual_clauses;
	List		   *host_clauses;
} GpuHashJoinPath;

typedef struct
{
	int			num_vars;		/* current number of entries */
	int			max_vars;		/* max number of entries */
	Index		special_varno;	/* either of INDEX/INNER/OUTER_VAR */
	bool		has_ph_vars;	/* has any PlaceHolderVar? */
	bool		has_non_vars;	/* has any non Var expression? */
	List	   *tlist;			/* original tlist */
	struct {
		Index		varno;		/* RT index of Var */
		AttrNumber	varattno;	/* attribute number of Var */
		AttrNumber	resno;		/* TLE position of Var */
	} trans[FLEXIBLE_ARRAY_MEMBER];
} vartrans_info;

typedef struct
{
	CustomPlan	cplan;
	JoinType	jointype;
	const char *kernel_source;
	int			extra_flags;
	List	   *used_params;	/* template for kparams */
	List	   *used_vars;		/* var used in hash/qual clauses */
	List	   *pscan_tlist;	/* pseudo-scan target-list */
	List	   *pscan_resnums;	/* source resno of pseudo-scan tlist.
								 * positive number, if outer source */
	List	   *inner_resnums;	/* resource number to be fetched */
	List	   *inner_offsets;	/* offset to be placed on hash-entry */
	Size		inner_fixlen;	/* fixed length portion of hash-entry */
	TupleTableSlot *pscan_slot;	/* tuple-slot of pscan */
	List	   *hash_clauses;	/* expression form of hash_clauses */
	List	   *qual_clauses;	/* expression form of qual_clauses */
	Size		entry_width;	/* average width of hash_entry */
} GpuHashJoin;

typedef struct
{
	CustomPlanState	cps;
	JoinType		jointype;
	TupleTableSlot *pscan_slot;
	AttrNumber	   *pscan_resnums;
	List		   *inner_resnums;
	List		   *inner_offsets;
	Size			inner_fixlen;
	bool			outer_done;
	bool			outer_bulk;
	HeapTuple		outer_overflow;

	pgstrom_queue  *mqueue;
	Datum			dprog_key;
	kern_parambuf  *kparams;

	pgstrom_hashjoin_table *hash_table;

	/* chunk currently fetched in row-by-row mode */
	pgstrom_gpuhashjoin *curr_ghjoin;
	cl_uint			curr_index;
	cl_int			num_running;
	dlist_head		ready_pscans;

	List		   *hash_clauses;
	List		   *qual_clauses;

	pgstrom_perfmon	pfm;
} GpuHashJoinState;

/* variable to be placed in shared memory segment */
static shmem_startup_hook_type shmem_startup_hook_next;
static struct {
	slock_t		lock;
	dlist_head	free_list;	/* list of inactive gpuhashjoin slab */
	uint32		num_free;
	uint32		num_active;
} *gpuhashjoin_shm_values;

/* declaration of static functions */
static void clserv_process_gpuhashjoin(pgstrom_message *message);

/*
 * estimate_hashitem_size
 *
 * It estimates size of hashitem for GpuHashJoin
 */
typedef struct
{
	Relids	relids;	/* relids located on the inner loop */
	int		natts;	/* roughly estimated number of variables */
	int		width;	/* roughly estimated width of referenced variables */
} estimate_hashtable_size_context;

static bool
estimate_hashtable_size_walker(Node *node,
							   estimate_hashtable_size_context *context)
{
	if (node == NULL)
		return false;
	if (IsA(node, Var))
	{
		Var	   *var = (Var *) node;

		if (bms_is_member(var->varno, context->relids))
		{
			int16	typlen;
			bool	typbyval;
			char	typalign;

			/* number of attributes affects NULL bitmap */
			context->natts++;

			get_typlenbyvalalign(var->vartype, &typlen, &typbyval, &typalign);
			if (typlen > 0)
			{
				if (typalign == 'd')
					context->width = TYPEALIGN(sizeof(cl_ulong),
											   context->width) + typlen;
				else if (typalign == 'i')
					context->width = TYPEALIGN(sizeof(cl_uint),
											   context->width) + typlen;
				else if (typalign == 's')
					context->width = TYPEALIGN(sizeof(cl_ushort),
											   context->width) + typlen;
				else
				{
					Assert(typalign == 'c');
					context->width += typlen;
				}
			}
			else
			{
				context->width = TYPEALIGN(sizeof(cl_uint),
										   context->width) + sizeof(cl_uint);
				context->width += INTALIGN(get_typavgwidth(var->vartype,
														   var->vartypmod));
			}
		}
		return false;
	}
	else if (IsA(node, RestrictInfo))
	{
		RestrictInfo   *rinfo = (RestrictInfo *)node;
		Relids			relids_saved = context->relids;
		bool			rc;

		context->relids = rinfo->left_relids;
		rc = estimate_hashtable_size_walker((Node *)rinfo->clause, context);
		context->relids = relids_saved;

		return rc;
	}
	/* Should not find an unplanned subquery */
	Assert(!IsA(node, Query));
	return expression_tree_walker(node,
								  estimate_hashtable_size_walker,
								  context);
}

static Size
estimate_hashtable_size(PlannerInfo *root, List *hash_clauses, double ntuples)
{
	estimate_hashtable_size_context context;
	Size		entry_size;

	/* Force a plausible relation size if no info */
	if (ntuples <= 0.0)
		ntuples = 1000.0;

	/* walks on the join clauses to ensure var's width */
	memset(&context, 0, sizeof(estimate_hashtable_size_context));
	estimate_hashtable_size_walker((Node *)hash_clauses, &context);

	entry_size = INTALIGN(offsetof(kern_hashentry, keydata[0]) +
						  Max(sizeof(cl_ushort),
							  SHORTALIGN(context.natts / BITS_PER_BYTE)) +
						  context.width);

	return MAXALIGN(offsetof(kern_hashtable,
							 colmeta[context.natts])
					+ entry_size * (Size)ntuples);
}

/*
 * cost_gpuhashjoin
 *
 * cost estimation for GpuHashJoin
 */
static bool
cost_gpuhashjoin(PlannerInfo *root,
				 JoinType jointype,
				 Path *outer_path,
				 Path *inner_path,
				 List *hash_clauses,
				 List *qual_clauses,
				 List *host_clauses,
				 JoinCostWorkspace *workspace)
{
	Cost		startup_cost = 0.0;
	Cost		run_cost = 0.0;
	double		outer_path_rows = outer_path->rows;
	double		inner_path_rows = inner_path->rows;
	int			num_gpu_clauses;
	int			num_cpu_clauses;
	Size		hashtable_size;

	/* cost of source data */
	startup_cost += outer_path->startup_cost;
	run_cost += outer_path->total_cost - outer_path->startup_cost;
	startup_cost += inner_path->total_cost;

	/*
	 * Cost of computing hash function: it is done by CPU right now,
	 * so we follow the logic in initial_cost_hashjoin().
	 */
	num_gpu_clauses = list_length(hash_clauses) + list_length(qual_clauses);
	num_cpu_clauses = list_length(host_clauses);
	startup_cost += (cpu_operator_cost * (num_gpu_clauses + num_cpu_clauses)
					 + cpu_tuple_cost) * inner_path_rows;

	/* in addition, it takes setting up cost for GPU/MIC devices  */
	startup_cost += pgstrom_gpu_setup_cost;

	/*
	 * However, its cost to run outer scan for joinning is much less
	 * than usual CPU join.
	 */
	run_cost += ((pgstrom_gpu_operator_cost * num_gpu_clauses) +
				 (cpu_operator_cost * num_cpu_clauses)) * outer_path_rows;

	/*
	 * TODO: we need to pay attention towards joinkey length to copy
	 * data from host to device, to prevent massive amount of DMA
	 * request for wider keys, like text comparison.
	 */

	/*
	 * Estimation of hash table size - we want to keep it less than
	 * device restricted memory allocation size.
	 */
	hashtable_size = estimate_hashtable_size(root, hash_clauses,
											 inner_path_rows);
	/*
	 * For safety, half of shmem zone size is considered as a hard
	 * restriction. If table size would be actually bigger, right
	 * now, we simply give it up.
	 */
	if (hashtable_size > pgstrom_shmem_zone_length() / 2)
		return false;
	/*
	 * FIXME: Right now, we pay attention on the memory consumption of
	 * kernel hash-table only, because host system mounts much larger
	 * amount of memory than GPU/MIC device. Of course, work_mem
	 * configuration should be considered, but not now.
	 */
	workspace->startup_cost = startup_cost;
	workspace->run_cost = run_cost;
	workspace->total_cost = startup_cost + run_cost;

	return true;
}

/*
 * approx_tuple_count - copied from costsize.c but arguments are adjusted
 * according to GpuHashJoinPath.
 */
static double
approx_tuple_count(PlannerInfo *root, Path *outer_path, Path *inner_path,
				   List *hash_clauses, List *qual_clauses)
{
	double		tuples;
	double		outer_tuples = outer_path->rows;
	double		inner_tuples = inner_path->rows;
	SpecialJoinInfo sjinfo;
	Selectivity selec = 1.0;
	ListCell	*l;

	/*
	 * Make up a SpecialJoinInfo for JOIN_INNER semantics.
	 */
	sjinfo.type = T_SpecialJoinInfo;
	sjinfo.min_lefthand  = outer_path->parent->relids;
	sjinfo.min_righthand = inner_path->parent->relids;
	sjinfo.syn_lefthand  = outer_path->parent->relids;
	sjinfo.syn_righthand = inner_path->parent->relids;
	sjinfo.jointype = JOIN_INNER;
	/* we don't bother trying to make the remaining fields valid */
	sjinfo.lhs_strict = false;
	sjinfo.delay_upper_joins = false;
	sjinfo.join_quals = NIL;

	/* Get the approximate selectivity */
	foreach (l, hash_clauses)
	{
		Node	   *qual = (Node *) lfirst(l);

		/* Note that clause_selectivity will be able to cache its result */
		selec *= clause_selectivity(root, qual, 0, JOIN_INNER, &sjinfo);
	}

	foreach (l, qual_clauses)
	{
		Node	   *qual = (Node *) lfirst(l);

		/* Note that clause_selectivity will be able to cache its result */
		selec *= clause_selectivity(root, qual, 0, JOIN_INNER, &sjinfo);
	}
	/* Apply it to the input relation sizes */
	tuples = selec * outer_tuples * inner_tuples;

	return clamp_row_est(tuples);
}



static void
final_cost_gpuhashjoin(PlannerInfo *root, GpuHashJoinPath *gpath,
					   JoinCostWorkspace *workspace)
{
	Cost		startup_cost = workspace->startup_cost;
	Cost		run_cost = workspace->run_cost;
	List	   *hash_clauses = gpath->hash_clauses;
	List	   *qual_clauses = gpath->qual_clauses;
	List	   *host_clauses = gpath->host_clauses;
	double		outer_path_rows = gpath->outerjoinpath->rows;
	double		inner_path_rows = gpath->innerjoinpath->rows;
	QualCost	hash_cost;
	QualCost	qual_cost;
	QualCost	host_cost;
	double		hashjointuples;

	/* Mark the path with the correct row estimate */
	if (gpath->cpath.path.param_info)
        gpath->cpath.path.rows = gpath->cpath.path.param_info->ppi_rows;
    else
        gpath->cpath.path.rows = gpath->cpath.path.parent->rows;

	/* add disable_cost, if hash_join is not prefered */
	if (!enable_hashjoin)
		startup_cost += disable_cost;

	/*
	 * Compute cost of the hash, qual and host clauses separately.
	 */
	cost_qual_eval(&hash_cost, hash_clauses, root);
	cost_qual_eval(&qual_cost, qual_clauses, root);
	cost_qual_eval(&host_cost, host_clauses, root);

	/* adjust cost according to GPU/CPU ratio */
	hash_cost.per_tuple *= (pgstrom_gpu_operator_cost / cpu_operator_cost);
	qual_cost.per_tuple *= (pgstrom_gpu_operator_cost / cpu_operator_cost);

	/*
	 * The number of comparison according to hash_clauses and qual_clauses
	 * are the number of outer tuples, but right now PG-Strom does not
	 * support to divide hash table
	 */
	startup_cost += hash_cost.startup + qual_cost.startup;
	run_cost += ((hash_cost.per_tuple + qual_cost.per_tuple)
				 * outer_path_rows
				 * clamp_row_est(inner_path_rows) * 0.5);
	/*
	 * Get approx # tuples passing the hashquals.  We use
	 * approx_tuple_count here because we need an estimate done with
	 * JOIN_INNER semantics.
	 */
	hashjointuples = approx_tuple_count(root,
										gpath->outerjoinpath,
										gpath->innerjoinpath,
										hash_clauses,
										qual_clauses);
	/*
	 * Also add cost for qualifiers to be run on host
	 */
	startup_cost += host_cost.startup;
	run_cost += (cpu_tuple_cost + host_cost.per_tuple) * hashjointuples;

	gpath->cpath.path.startup_cost = startup_cost;
	gpath->cpath.path.total_cost = startup_cost + run_cost;
}

static CustomPath *
gpuhashjoin_create_path(PlannerInfo *root,
						RelOptInfo *joinrel,
						JoinType jointype,
						SpecialJoinInfo *sjinfo,
						Path *outer_path,
						Path *inner_path,
						Relids required_outer,
						List *hash_clauses,
						List *qual_clauses,
						List *host_clauses,
						JoinCostWorkspace *workspace)
{
	GpuHashJoinPath	   *gpath = palloc0(sizeof(GpuHashJoinPath));

	NodeSetTag(gpath, T_CustomPath);
	gpath->cpath.methods = &gpuhashjoin_path_methods;
	gpath->cpath.path.pathtype = T_CustomPlan;
	gpath->cpath.path.parent = joinrel;
	gpath->cpath.path.param_info =
		get_joinrel_parampathinfo(root,
								  joinrel,
								  outer_path,
								  inner_path,
								  sjinfo,
								  required_outer,
								  &host_clauses);
	gpath->cpath.path.pathkeys = NIL;
	gpath->jointype = jointype;
	gpath->outerjoinpath = outer_path;
	gpath->innerjoinpath = inner_path;
	gpath->hash_clauses = hash_clauses;
	gpath->qual_clauses = qual_clauses;
	gpath->host_clauses = host_clauses;

	final_cost_gpuhashjoin(root, gpath, workspace);

	elog(INFO, "cost {startup: %f, total: %f} inner-rows: %f, outer-rows: %f",
		 gpath->cpath.path.startup_cost,
		 gpath->cpath.path.total_cost,
		 inner_path->rows,
		 outer_path->rows);
	//elog(INFO, "hash_clauses = %s", nodeToString(hash_clauses));
	//elog(INFO, "qual_clauses = %s", nodeToString(qual_clauses));
	//elog(INFO, "host_clauses = %s", nodeToString(host_clauses));

	return &gpath->cpath;
}

static void
gpuhashjoin_add_path(PlannerInfo *root,
					 RelOptInfo *joinrel,
					 JoinType jointype,
					 JoinCostWorkspace *core_workspace,
					 SpecialJoinInfo *sjinfo,
					 SemiAntiJoinFactors *semifactors,
					 Path *outer_path,
					 Path *inner_path,
					 List *restrict_clauses,
					 Relids required_outer,
					 List *hashclauses)
{
	List	   *hash_clauses = NIL;
	List	   *qual_clauses = NIL;
	List	   *host_clauses = NIL;
	ListCell   *cell;
	JoinCostWorkspace gpu_workspace;

	/* calls secondary module if exists */
	if (add_hashjoin_path_next)
		add_hashjoin_path_next(root,
							   joinrel,
							   jointype,
							   core_workspace,
							   sjinfo,
							   semifactors,
							   outer_path,
							   inner_path,
							   restrict_clauses,
							   required_outer,
							   hashclauses);
	/* nothing to do, if PG-Strom is not enabled */
	if (!pgstrom_enabled)
		return;

	/*
	 * right now, only inner join is supported!
	 */
	if (jointype != JOIN_INNER)
		return;

	/* reasonable portion of hash-clauses can be runnable on GPU */
	foreach (cell, restrict_clauses)
	{
		RestrictInfo   *rinfo = lfirst(cell);

		if (pgstrom_codegen_available_expression(rinfo->clause))
		{
			if (list_member_ptr(hashclauses, rinfo))
				hash_clauses = lappend(hash_clauses, rinfo);
			else
				qual_clauses = lappend(qual_clauses, rinfo);
		}
		else
			host_clauses = lappend(host_clauses, rinfo);
	}
	if (hash_clauses == NIL)
		return;	/* no need to run it on GPU */

	/* cost estimation by gpuhashjoin */
	if (!cost_gpuhashjoin(root, jointype, outer_path, inner_path,
						  hash_clauses, qual_clauses, host_clauses,
						  &gpu_workspace))
		return;	/* obviously unavailable to run it on GPU */

	if (add_path_precheck(joinrel,
						  gpu_workspace.startup_cost,
						  gpu_workspace.total_cost,
						  NULL, required_outer))
	{
		CustomPath *pathnode = gpuhashjoin_create_path(root,
													   joinrel,
													   jointype,
													   sjinfo,
													   outer_path,
													   inner_path,
													   required_outer,
													   hash_clauses,
													   qual_clauses,
													   host_clauses,
													   &gpu_workspace);
		if (pathnode)
			add_path(joinrel, &pathnode->path);
	}
}

static CustomPlan *
gpuhashjoin_create_plan(PlannerInfo *root, CustomPath *best_path)
{
	GpuHashJoinPath *gpath = (GpuHashJoinPath *)best_path;
	GpuHashJoin	*ghj;
	List	   *tlist = build_path_tlist(root, &best_path->path);
	Path	   *inner_path = gpath->innerjoinpath;
	Path	   *outer_path = gpath->outerjoinpath;
	Plan	   *inner_plan = create_plan_recurse(root, inner_path);
	Plan	   *outer_plan = create_plan_recurse(root, outer_path);
	List	   *hash_clauses;
	List	   *qual_clauses;
	List	   *host_clauses;

	/*
	 * Sort clauses into best execution order, even though it's
	 * uncertain whether it makes sense in GPU execution...
	 */
	hash_clauses = order_qual_clauses(root, gpath->hash_clauses);
	qual_clauses = order_qual_clauses(root, gpath->qual_clauses);
	host_clauses = order_qual_clauses(root, gpath->host_clauses);

	/*
	 * Get plan expression form
	 */
	hash_clauses = extract_actual_clauses(hash_clauses, false);
	qual_clauses = extract_actual_clauses(qual_clauses, false);
	host_clauses = extract_actual_clauses(host_clauses, false);

	/*
	 * Replace any outer-relation variables with nestloop params.
	 * There should not be any in the hash_ or qual_clauses
	 */
	if (best_path->path.param_info)
	{
		host_clauses = (List *)
			replace_nestloop_params(root, (Node *)host_clauses);
	}

	/*
	 * Create a GpuHashJoin node; inherited from CustomPlan
	 */
	ghj = palloc0(sizeof(GpuHashJoin));
	NodeSetTag(ghj, T_CustomPlan);
	ghj->cplan.methods = &gpuhashjoin_plan_methods;
	ghj->cplan.plan.targetlist = tlist;
	ghj->cplan.plan.qual = host_clauses;
	outerPlan(ghj) = outer_plan;
	innerPlan(ghj) = inner_plan;
	ghj->jointype = gpath->jointype;
	ghj->hash_clauses = hash_clauses;
	ghj->qual_clauses = qual_clauses;
	/* rest of fields are set later */

	return &ghj->cplan;
}

static void
gpuhashjoin_textout_path(StringInfo str, Node *node)
{
	GpuHashJoinPath *pathnode = (GpuHashJoinPath *) node;
	char	   *temp;

	/* jointype */
	appendStringInfo(str, " :jointype %d", (int)pathnode->jointype);

	/* outerjoinpath */
	temp = nodeToString(pathnode->outerjoinpath);
	appendStringInfo(str, " :outerjoinpath %s", temp);

	/* innerjoinpath */
	temp = nodeToString(pathnode->innerjoinpath);
	appendStringInfo(str, " :innerjoinpath %s", temp);

	/* hash_clauses */
	temp = nodeToString(pathnode->hash_clauses);
	appendStringInfo(str, " :hash_clauses %s", temp);

	/* qual_clauses */
	temp = nodeToString(pathnode->qual_clauses);
	appendStringInfo(str, " :qual_clauses %s", temp);

	/* host_clauses */
	temp = nodeToString(pathnode->host_clauses);
	appendStringInfo(str, " :host_clauses %s", temp);
}

/*
 * pull_one_varno
 *
 * It returns one varno of Var-nodes in the supplied clause.
 * If multiple varno is exist, it shall raise an error.
 */
static bool
pull_one_varno_walker(Node *node, Index *curr_varno)
{
	if (!node)
		return false;
	if (IsA(node, Var))
	{
		Var	   *var = (Var *) node;

		if (*curr_varno == 0)
			*curr_varno = var->varno;
		else if (*curr_varno != var->varno)
			elog(ERROR, "multiple varno appeared in %s", __FUNCTION__);
		return false;
	}
	/* Should not find an unplanned subquery */
	Assert(!IsA(node, Query));
	return expression_tree_walker(node,
								  pull_one_varno_walker,
								  (void *)curr_varno);
}

static Index
pull_one_varno(Node *node)
{
	Index	curr_varno = 0;

	(void) pull_one_varno_walker(node, &curr_varno);

	if (curr_varno == 0)
		elog(ERROR, "Bug? no valid varno not found");

	return curr_varno;
}

/*
 * gpuhashjoin_codegen_hashkey
 *
 * code generator of gpuhashjoin_get_hash() - that computes a hash value
 * according to the hash-clause on outer relation
 */
static void
gpuhashjoin_codegen_hashkey(PlannerInfo *root,
							StringInfo str,
							List *hash_clauses,
							codegen_context *context)
{
	StringInfoData	calc;
	devtype_info   *dtype;
	ListCell	   *cell;
	int				key_index;
	int				var_index;
	int				outer_index;

	initStringInfo(&calc);

	/*
	 * Generate a function to calculate hash value
	 */
	appendStringInfo(str,
					 "static cl_uint\n"
					 "gpuhashjoin_hashkey(__private cl_int *errcode,\n"
					 "                    __global kern_parambuf *kparam,\n"
					 "                    __global kern_column_store *kcs,\n"
					 "                    __global kern_toastbuf *ktoast,\n"
					 "                    size_t row_index)\n"
					 "{\n");
	/*
	 * note that context->used_vars are already constructed
	 * on the preliminary call of gpuhashjoin_codegen_compare()
	 */
	var_index = 0;
	outer_index = 0;
	foreach (cell, context->used_vars)
	{
		Var	   *var = lfirst(cell);

		if (var->varno == OUTER_VAR)
		{
			dtype = pgstrom_devtype_lookup(var->vartype);
			if (!dtype)
				elog(ERROR, "cache lookup failed for type %u", var->vartype);
			appendStringInfo(str,
							 "  pg_%s_t KVAR_%u = pg_%s_vref(kcs%s, errcode, "
							 "%u, row_index);\n",
							 dtype->type_name,
							 var_index,
							 dtype->type_name,
							 dtype->type_length > 0 ? "" : ", toast",
							 outer_index);
			outer_index++;
		}
		var_index++;
	}
	appendStringInfo(str, "\n");

	key_index = 0;
	foreach (cell, hash_clauses)
	{
		OpExpr	   *oper = lfirst(cell);
		Expr	   *lefthand;
		char		varname[80];

		if (!IsA(oper, OpExpr) || list_length(oper->args) != 2)
			elog(ERROR, "Binary OpExpr is expected in hash_clauses: %s",
				 nodeToString(oper));

		if (pull_one_varno(linitial(oper->args)) == OUTER_VAR)
			lefthand = linitial(oper->args);
		else if (pull_one_varno(lsecond(oper->args)) == INNER_VAR)
			lefthand = lsecond(oper->args);
		else
			elog(ERROR, "neither left- nor right-hand is part of outer plan");

		if (IsA(lefthand, Var))
		{
			Var		   *var = (Var *)lefthand;
			ListCell   *lp;

			dtype = pgstrom_devtype_lookup(var->vartype);
			if (!dtype)
				elog(ERROR, "cache lookup failed for type: %u", var->vartype);

			var_index = 0;
			foreach (lp, context->used_vars)
			{
				if (equal(var, lfirst(lp)))
				{
					snprintf(varname, sizeof(varname), "KVAR_%u", var_index);
					break;
				}
				var_index++;
			}
			if (!lp)
				elog(ERROR, "bug? reference Var not in used_vars");
		}
		else
		{
			Oid		type_oid = exprType((Node *)lefthand);
			char   *temp;

			dtype = pgstrom_devtype_lookup(type_oid);
			if (!dtype)
				elog(ERROR, "cache lookup failed for type %u", type_oid);

			temp = pgstrom_codegen_expression((Node *)lefthand, context);
			appendStringInfo(str, "  pg_%s_t keyval_%u = %s;\n",
							 dtype->type_name, key_index, temp);
		}

		if (dtype->type_length > 0)
			appendStringInfo(&calc,
							 "  if (!%s.isnull)\n"
							 "    COMP_CRC32(hash, &%s.value,\n"
							 "               sizeof(%s.value);\n",
							 varname, varname, varname);
		else
			appendStringInfo(&calc,
							 "  if (!%s.isnull)\n"
							 "    COMP_CRC32(hash,\n"
							 "               VARDATA_ANY(%s.value),\n"
							 "               VARSIZE_ANY(%s.value));\n",
							 varname, varname, varname);
		key_index++;
	}
	appendStringInfo(str,
					 "  cl_uint hash;\n"
					 "\n"
					 "  INIT_CRC32(hash);\n"
					 "%s"
					 "  FIN_CRC32(hash);\n"
					 "\n"
					 "  return hash;\n"
					 "}\n", calc.data);
}

/*
 * gpuhashjoin_codegen_compare
 *
 * code generator of gpuhashjoin_compare(); that compares a particular
 * row in kern_column_store with the supplied hash_entry.
 */
static void
gpuhashjoin_codegen_compare(PlannerInfo *root,
							StringInfo str,
							List *hash_clauses,
							List *qual_clauses,
							codegen_context *context,
							List **p_inner_resnums,
							List **p_inner_offsets,
							Size *p_inner_fixlen)
{
	StringInfoData	tmpl;
	StringInfoData	decl;
	devtype_info   *dtype;
	char		   *eval_formula;
	List		   *clauses;
	ListCell	   *cell;
	cl_uint			var_index = 0;
	cl_uint			outer_index = 0;
	cl_uint			inner_index = 0;
	cl_uint			inner_nums = 0;
	cl_uint			inner_offset;

	initStringInfo(&tmpl);
	initStringInfo(&decl);

	clauses = list_concat(list_copy(hash_clauses),
						  list_copy(qual_clauses));
	eval_formula = pgstrom_codegen_expression((Node *)clauses, context);

	foreach (cell, context->used_vars)
	{
		if (((Var *)lfirst(cell))->varno == INNER_VAR)
			inner_nums++;
	}
	inner_offset = INTALIGN(offsetof(kern_hashentry,
									 keydata[(inner_nums >> 3) + 1]));
	foreach (cell, context->used_vars)
	{
		Var	   *var = lfirst(cell);

		if (var->varno == INNER_VAR)
		{
			dtype = pgstrom_devtype_lookup(var->vartype);
			if (!dtype)
				elog(ERROR, "cache lookup failed for type: %u", var->vartype);

			if (dtype->type_length > 0)
			{
				inner_offset = TYPEALIGN(dtype->type_align, inner_offset);
				appendStringInfo(&tmpl,
								 "STROMCL_SIMPLE_HASHREF_TEMPLATE(%s,%s)\n",
								 dtype->type_name, dtype->type_base);
			}
			else
			{
				inner_offset = INTALIGN(inner_offset);
				appendStringInfo(&tmpl,
								 "STROMCL_VARLENA_HASHREF_TEMPLATE(%s)\n",
								 dtype->type_name);
			}
			appendStringInfo(&decl,
			"  pg_%s_t KVAR_%u = pg_%s_hashref(entry, errcode, %u, %u);\n",
							 dtype->type_name, var_index, dtype->type_name,
							 inner_index, inner_offset);
			/* offset to be remembered */
			*p_inner_resnums = lappend_int(*p_inner_resnums, var->varattno);
			*p_inner_offsets = lappend_int(*p_inner_offsets, inner_offset);

			inner_offset += (dtype->type_length > 0
							 ? dtype->type_length
							 : sizeof(cl_uint));
		}
		else if (var->varno == OUTER_VAR)
		{
			dtype = pgstrom_devtype_lookup(var->vartype);
			if (!dtype)
				elog(ERROR, "cache lookup failed for type: %u", var->vartype);

			appendStringInfo(&decl,
			"  pg_%s_t KVAR_%u = pg_%s_vref(kcs%s,errcode,%u,row_index);\n",
							 dtype->type_name,
							 var_index,
							 dtype->type_name,
							 dtype->type_length > 0 ? "" : ", toast",
							 outer_index);
			outer_index++;
		}
		else
			elog(ERROR, "Bug? var-node in neither inner nor outer relations");
		var_index++;
	}
	/* also, width of fixed length portion shall be remembered */
	*p_inner_fixlen = INTALIGN(inner_offset);

	appendStringInfo(str,
					 "%s\n"
					 "static cl_bool\n"
					 "gpuhashjoin_keycomp(__private cl_int *errcode,\n"
					 "                    __global kern_parambuf *kparams,\n"
					 "                    __global kern_hashentry *entry,\n"
					 "                    __global kern_column_store *kcs,\n"
					 "                    __global kern_toastbuf *ktoast,\n"
					 "                    size_t row_index,\n"
					 "                    cl_uint hash)\n"
					 "{\n"
					 "%s"
					 "  pg_bool_t rc;\n"
					 "\n"
					 "  if (entry->hash != hash)\n"
					 "    return false;\n"
					 "\n"
					 "  rc = %s;\n"
					 "\n"
					 "  return (!rc.isnull && rc_value ? true : false);\n"
					 "}\n",
					 tmpl.data,
					 decl.data,
					 eval_formula);
}

static char *
gpuhashjoin_codegen(PlannerInfo *root,
					List *hash_clauses,
					List *qual_clauses,
					codegen_context *context,
					List **p_inner_resnums,
					List **p_inner_offsets,
					Size *p_inner_fixlen)
{
	StringInfoData	str;

	memset(context, 0, sizeof(codegen_context));
	initStringInfo(&str);

	/*
	 * A dummy constant
	 * KPARAM_0 is an array of bool to inform referenced columns
	 * in the outer relation, in GpuHashJoin.
	 * KPARAM_1 is a template of kcs_head in the kernel space.
	 * KPARAM_2 is a simple projection information to generate pseudo-
	 * scaned relation, 
	 * Just a placeholder here. Set up it later.
	 */
	context->used_params = list_make3(makeConst(BYTEAOID,
												-1,
												InvalidOid,
												-1,
												PointerGetDatum(NULL),
												true,
												false),
									  makeConst(BYTEAOID,
												-1,
												InvalidOid,
												-1,
												PointerGetDatum(NULL),
												true,
												false),
									  makeConst(BYTEAOID,
												-1,
												InvalidOid,
												-1,
												PointerGetDatum(NULL),
												true,
												false));
	context->type_defs = list_make1(pgstrom_devtype_lookup(BYTEAOID));

	/*
	 * definition of gpuhashjoin_keycomp()
	 */
	gpuhashjoin_codegen_compare(root, &str,
								hash_clauses,
								qual_clauses,
								context,
								p_inner_resnums,
								p_inner_offsets,
								p_inner_fixlen);
	/*
	 * definition of gpuhashjoin_hashkey()
	 */
	gpuhashjoin_codegen_hashkey(root, &str,
								hash_clauses,
								context);
	/*
	 * to include opencl_hashjoin.h
	 */
	context->extra_flags |= DEVKERNEL_NEEDS_HASHJOIN;

	return str.data;
}

/*
 * estimate_gpuhashjoin_keywidth
 *
 * It estimates average width of hashjoin entries; sum of column width
 * referenced by both of hash-clauses and qual-clauses, according to
 * the list of used vars in actual.
 */
static Size
estimate_gpuhashjoin_keywidth(PlannerInfo *root,
							  List *used_vars,
							  List *inner_tlist)
{
	Size		width = offsetof(kern_hashentry, keydata);
	ListCell   *cell;

	foreach (cell, used_vars)
	{
		Var	   *var = lfirst(cell);
		int16	typlen;
		bool	typbyval;
		char	typalign;

		if (var->varno != INNER_VAR)
			continue;
		get_typlenbyvalalign(var->vartype, &typlen, &typbyval, &typalign);

		/* consider alignment */
		width = TYPEALIGN(typealign_get_width(typalign), width);

		/* add width of variables */
		if (typlen > 0)
			width += typlen;
		else
		{
			TargetEntry	   *tle;
			RangeTblEntry  *rte;
			Size			vl_len = 0;

			width += sizeof(cl_uint);	/* offset to variable field */

			/* average width of variable-length values */
			tle = get_tle_by_resno(inner_tlist, var->varattno);
			if (tle && IsA(tle->expr, Var))
			{
				Var	   *tlevar = (Var *) tle->expr;

				rte = rt_fetch(tlevar->varno, root->parse->rtable);
				if (rte && rte->rtekind == RTE_RELATION)
					vl_len = get_attavgwidth(rte->relid, tlevar->varattno);
			}
			if (vl_len == 0)
				vl_len = get_typavgwidth(var->vartype, var->vartypmod);
			width += INTALIGN(vl_len);
		}
	}
	return LONGALIGN(width);
}

/*
 * build_pseudoscan_tlist
 *
 * GpuHashJoin performs like a scan-node that run on pseudo relation being
 * constructed with two source relations. Any (pseudo) columns in this
 * relation are, of course, reference to either inner or outer relation.
 */
typedef struct
{
	List   *pscan_tlist;
	List   *pscan_resnums;
	List   *outer_tlist;
	List   *inner_tlist;
} build_pseudoscan_context;

static bool
build_pseudoscan_tlist_walker(Node *node, build_pseudoscan_context *context)
{
	if (!node)
		return false;
	if (IsA(node, Var) || IsA(node, PlaceHolderVar))
	{
		TargetEntry	   *tle = tlist_member(node, context->pscan_tlist);
		bool			is_outer;

		if (tle)
			return false;
		/*
		 * Not found in the current pseudo-scan tlist, so expand it
		 */
		tle = tlist_member(node, context->outer_tlist);
		if (tle)
			is_outer = true;
		else
		{
			tle = tlist_member(node, context->inner_tlist);
			is_outer = false;
		}
		if (tle)
		{
			TargetEntry	   *newtle
				= makeTargetEntry((Expr *) node,
								  list_length(context->pscan_tlist) + 1,
								  !tle->resname ? NULL : pstrdup(tle->resname),
								  tle->resjunk);
			context->pscan_tlist = lappend(context->pscan_tlist, newtle);
			context->pscan_resnums = lappend_int(context->pscan_resnums,
												 is_outer
												 ? tle->resno
												 : -tle->resno);
		}
		else if (IsA(node, PlaceHolderVar))
		{
			/*
			 * If referenced PlaceHolderVar is not on the underlying
			 * target-list directly, try to walk down its expression
			 * tree.
			 */
			PlaceHolderVar *phv = (PlaceHolderVar *) node;

			build_pseudoscan_tlist_walker((Node *)phv->phexpr, context);
		}
		else
			elog(ERROR, "bug? referenced var-node not in underlying tlist");

		return false;
	}
	return expression_tree_walker(node,
								  build_pseudoscan_tlist_walker,
								  (void *) context);
}

static void
build_pseudoscan_tlist(GpuHashJoin *ghashjoin)
{
	Plan	   *outer_plan = outerPlan(ghashjoin);
	Plan	   *inner_plan = innerPlan(ghashjoin);
	build_pseudoscan_context context;

	context.pscan_tlist = NIL;
	context.pscan_resnums = NIL;
	context.outer_tlist = outer_plan->targetlist;
	context.inner_tlist = inner_plan->targetlist;

	build_pseudoscan_tlist_walker((Node *) ghashjoin->cplan.plan.targetlist,
								  &context);
	build_pseudoscan_tlist_walker((Node *) ghashjoin->cplan.plan.qual,
								  &context);
	ghashjoin->pscan_tlist = context.pscan_tlist;
	ghashjoin->pscan_resnums = context.pscan_resnums;
}

/*
 * fix_gpuhashjoin_expr
 *
 * It mutate expression node to reference either INDEX, OUTER or INNER_VAR
 * during query execution.
 */
typedef struct
{
	PlannerInfo	   *root;
	List		   *outer_tlist;
	Index			outer_varno;
	List		   *inner_tlist;
	Index			inner_varno;
	int				rtoffset;
} fix_gpuhashjoin_expr_context;

static Var *
search_tlist_for_var(Var *varnode, List *tlist, Index newvarno, int rtoffset)
{
	ListCell   *cell;

	foreach (cell, tlist)
	{
		TargetEntry	   *tle = lfirst(cell);
		Var			   *tlevar;
		Var			   *newvar;

		if (!IsA(tle->expr, Var))
			continue;
		tlevar = (Var *) tle->expr;

		if (varnode->varno == tlevar->varno &&
			varnode->varattno == tlevar->varattno)
		{
			newvar = copyObject(varnode);
			newvar->varno = newvarno;
			newvar->varattno = tle->resno;
			if (newvar->varnoold > 0)
				newvar->varnoold += rtoffset;
			return newvar;
		}
	}
	return NULL;	/* not found */
}

static Var *
search_tlist_for_non_var(Node *node, List *tlist, Index newvarno, int rtoffset)
{
	TargetEntry	   *tle = tlist_member(node, tlist);

	if (tle)
	{
		Var	   *newvar;

		newvar = makeVarFromTargetEntry(newvarno, tle);
		newvar->varnoold = 0;   /* wasn't ever a plain Var */
		newvar->varoattno = 0;
		return newvar;
	}
	return NULL;
}

static Node *
fix_gpuhashjoin_expr_mutator(Node *node, fix_gpuhashjoin_expr_context *context)
{
	Var	   *newnode;

	if (!node)
		return NULL;
	if (IsA(node, Var))
	{
		newnode = search_tlist_for_var((Var *)node,
									   context->outer_tlist,
									   context->outer_varno,
									   context->rtoffset);
		if (newnode)
			return (Node *) newnode;
		if (context->inner_tlist)
		{
			newnode = search_tlist_for_var((Var *)node,
										   context->inner_tlist,
										   context->inner_varno,
										   context->rtoffset);
			if (newnode)
				return (Node *) newnode;
		}
		/* No referent found for Var */
        elog(ERROR, "variable not found in subplan target lists");
	}
	else if (IsA(node, PlaceHolderVar))
	{
		PlaceHolderVar *phv = (PlaceHolderVar *) node;

		newnode = search_tlist_for_non_var(node,
										   context->outer_tlist,
										   context->outer_varno,
										   context->rtoffset);
		if (newnode)
			return (Node *) newnode;
		if (context->inner_tlist)
		{
			newnode = search_tlist_for_non_var(node,
											   context->inner_tlist,
											   context->inner_varno,
											   context->rtoffset);
			if (newnode)
				return (Node *) newnode;
		}
		/* If not supplied by input plans, evaluate the contained expr */
		return fix_gpuhashjoin_expr_mutator((Node *)phv->phexpr, context);
	}
	else
	{
		/* Try matching more complex expressions too */
		newnode = search_tlist_for_non_var(node,
										   context->outer_tlist,
										   context->outer_varno,
										   context->rtoffset);
		if (newnode)
			return (Node *) newnode;
		if (context->inner_tlist)
		{
			newnode = search_tlist_for_non_var(node,
											   context->inner_tlist,
											   context->inner_varno,
											   context->rtoffset);
			if (newnode)
				return (Node *) newnode;
		}
	}
	fix_expr_common(context->root, node);
	return expression_tree_mutator(node,
								   fix_gpuhashjoin_expr_mutator,
								   (void *) context);
}

static List *
fix_gpuhashjoin_expr(PlannerInfo *root,
					 List *clauses,
					 List *outer_tlist, Index outer_varno,
					 List *inner_tlist, Index inner_varno,
					 int rtoffset)
{
	fix_gpuhashjoin_expr_context context;

	memset(&context, 0, sizeof(fix_gpuhashjoin_expr_context));
	context.root = root;
	context.outer_tlist = outer_tlist;
	context.outer_varno = outer_varno;
	context.inner_tlist = inner_tlist;
	context.inner_varno = inner_varno;
	context.rtoffset    = rtoffset;

	return (List *) fix_gpuhashjoin_expr_mutator((Node *) clauses,
												 &context);
}

/*
 * gpuhashjoin_set_plan_ref
 *
 * It fixes up varno and varattno according to the data format being
 * visible to targetlist or host_clauses. Unlike built-in join logics,
 * GpuHashJoin looks like a scan on a pseudo relation even though its
 * contents are actually consist of two different input streams.
 * So, note that it looks like all the columns are in outer relation,
 * however, GpuHashJoin manages the mapping which column come from
 * which column of what relation.
 */
static void
gpuhashjoin_set_plan_ref(PlannerInfo *root,
						 CustomPlan *custom_plan,
						 int rtoffset)
{
	GpuHashJoin	   *ghj = (GpuHashJoin *) custom_plan;
	Plan		   *outer_plan = outerPlan(custom_plan);
	Plan		   *inner_plan = innerPlan(custom_plan);
	char		   *kernel_source;
	codegen_context context;

	/* build a pseudo scan target-list */
	build_pseudoscan_tlist(ghj);

	/* fixup tlist and qual according to the pseudo scan tlist */
	ghj->cplan.plan.targetlist =
		fix_gpuhashjoin_expr(root,
							 ghj->cplan.plan.targetlist,
							 ghj->pscan_tlist, INDEX_VAR,
							 NIL, (Index) 0,
							 rtoffset);
	ghj->cplan.plan.qual =
		fix_gpuhashjoin_expr(root,
							 ghj->cplan.plan.qual,
							 ghj->pscan_tlist, INDEX_VAR,
                             NIL, (Index) 0,
                             rtoffset);
	/* pseudo scan tlist is also fixed up according to inner/outer */
	ghj->pscan_tlist =
		fix_gpuhashjoin_expr(root,
							 ghj->pscan_tlist,
							 outer_plan->targetlist, OUTER_VAR,
							 inner_plan->targetlist, INNER_VAR,
							 rtoffset);
	/* hash_clauses and qual_clauses also see inner/outer */
	ghj->hash_clauses =
		fix_gpuhashjoin_expr(root,
							 ghj->hash_clauses,
							 outer_plan->targetlist, OUTER_VAR,
							 inner_plan->targetlist, INNER_VAR,
							 rtoffset);
	ghj->qual_clauses =
		fix_gpuhashjoin_expr(root,
							 ghj->qual_clauses,
							 outer_plan->targetlist, OUTER_VAR,
							 inner_plan->targetlist, INNER_VAR,
							 rtoffset);

	/* OK, let's general kernel source code */
	kernel_source = gpuhashjoin_codegen(root,
										ghj->hash_clauses,
										ghj->qual_clauses,
										&context,
										&ghj->inner_resnums,
										&ghj->inner_offsets,
										&ghj->inner_fixlen);
	ghj->kernel_source = kernel_source;
	ghj->extra_flags = context.extra_flags;
	ghj->used_params = context.used_params;
	ghj->used_vars = context.used_vars;
	ghj->entry_width = estimate_gpuhashjoin_keywidth(root,
													 ghj->used_vars,
													 inner_plan->targetlist);
}

static void
gpuhashjoin_finalize_plan(PlannerInfo *root,
						  CustomPlan *custom_plan,
						  Bitmapset **paramids,
						  Bitmapset **valid_params,
						  Bitmapset **scan_params)
{
	GpuHashJoin	   *ghj = (GpuHashJoin *)custom_plan;

	finalize_primnode(root, (Node *)ghj->hash_clauses, *paramids);
	finalize_primnode(root, (Node *)ghj->qual_clauses, *paramids);
}


/*
 * gpuhashjoin_support_multi_exec
 *
 * It gives a hint whether the supplied plan-state support bulk-exec mode,
 * or not. If it is GpuHashJooin provided by PG-Strom, it does not allow
 * bulk- exec mode right now.
 */
bool
gpuhashjoin_support_multi_exec(const CustomPlanState *cps)
{
	/* we can issue bulk-exec mode if no projection */
	if (cps->ps.ps_ProjInfo == NULL)
		return true;
	return false;
}


static CustomPlanState *
gpuhashjoin_begin(CustomPlan *node, EState *estate, int eflags)
{
	GpuHashJoin		   *ghashjoin = (GpuHashJoin *) node;
	GpuHashJoinState   *ghjs;
	TupleDesc			tupdesc;
	TupleDesc			tupdesc_outer;
	bytea			   *pdatum;
	Const			   *kparam_0;	/* bitmap of outer references */
	Const			   *kparam_1;	/* template of outer kcs_head */
	Const			   *kparam_2;	/* simple projection info */
	ListCell		   *cell;
	bool				has_oid;
	int					index;

	/*
	 * create a state structure
	 */
	ghjs = palloc0(sizeof(GpuHashJoinState));
	NodeSetTag(ghjs, T_CustomPlanState);
	ghjs->cps.ps.plan = &node->plan;
	ghjs->cps.ps.state = estate;
	ghjs->cps.methods = &gpuhashjoin_plan_methods;
	ghjs->jointype = ghashjoin->jointype;

	/*
	 * create expression context
	 */
	ExecAssignExprContext(estate, &ghjs->cps.ps);

	/*
	 * initialize child expression
	 */
	ghjs->cps.ps.targetlist = (List *)
		ExecInitExpr((Expr *) node->plan.targetlist, &ghjs->cps.ps);
	ghjs->cps.ps.qual = (List *)
		ExecInitExpr((Expr *) node->plan.qual, &ghjs->cps.ps);
	ghjs->hash_clauses = (List *)
		ExecInitExpr((Expr *) ghashjoin->hash_clauses, &ghjs->cps.ps);
	ghjs->qual_clauses = (List *)
		ExecInitExpr((Expr *) ghashjoin->qual_clauses, &ghjs->cps.ps);

	/*
	 * initialize child nodes
	 */
	outerPlanState(ghjs) = ExecInitNode(outerPlan(ghashjoin), estate, eflags);
	innerPlanState(ghjs) = ExecInitNode(innerPlan(ghashjoin), estate, eflags);

	/*
	 * initialize "pseudo" scan slot
	 */
	if (!ExecContextForcesOids(&ghjs->cps.ps, &has_oid))
		has_oid = false;
	tupdesc = ExecTypeFromTL(ghashjoin->pscan_tlist, has_oid);

	ghjs->pscan_slot = ExecAllocTableSlot(&estate->es_tupleTable);
	ExecSetSlotDescriptor(ghjs->pscan_slot, tupdesc);

	Assert(tupdesc->natts == list_length(ghashjoin->pscan_resnums));
	ghjs->pscan_resnums = palloc0(sizeof(AttrNumber) * tupdesc->natts);
	index = 0;
	foreach (cell, ghashjoin->pscan_resnums)
		ghjs->pscan_resnums[index++] = lfirst_int(cell);

	/* parameters to build hash-table */
	ghjs->inner_resnums = list_copy(ghashjoin->inner_resnums);
	ghjs->inner_offsets = list_copy(ghashjoin->inner_offsets);
	ghjs->inner_fixlen  = ghashjoin->inner_fixlen;

	/* is bulk-scan available on outer node? */
	ghjs->outer_bulk = pgstrom_plan_can_multi_exec(outerPlanState(ghjs));
	ghjs->outer_done = false;
	ghjs->outer_overflow = NULL;

	/*
	 * initialize result tuple type and projection info
	 */
	ExecInitResultTupleSlot(estate, &ghjs->cps.ps);
	ExecAssignResultTypeFromTL(&ghjs->cps.ps);
	if (tlist_matches_tupdesc(&ghjs->cps.ps,
							  node->plan.targetlist,
							  INDEX_VAR,
							  tupdesc))
		ghjs->cps.ps.ps_ProjInfo = NULL;
	else
		ExecAssignProjectionInfo(&ghjs->cps.ps, tupdesc);

	/*
	 * setting up system kparams_0 - flags array of referenced attributes
	 */
	Assert(list_length(ghashjoin->used_params) >= 3);
	kparam_0 = (Const *) linitial(ghashjoin->used_params);
	Assert(IsA(kparam_0, Const) &&
		   kparam_0->consttype == BYTEAOID &&
		   kparam_0->constisnull);
	tupdesc_outer = ExecGetResultType(outerPlanState(ghjs));
	pdatum = kparam_make_attrefs(tupdesc_outer,
								 ghashjoin->used_vars,
								 OUTER_VAR);
	kparam_0->constvalue = PointerGetDatum(pdatum);
	kparam_0->constisnull = false;

	/*
	 * setting up system kparam_1 - template of kcs_head except for cs_ofs
	 */
	kparam_1 = (Const *) lsecond(ghashjoin->used_params);
	Assert(IsA(kparam_1, Const) &&
		   kparam_1->consttype == BYTEAOID &&
		   kparam_1->constisnull);
	pdatum = kparam_make_kcs_head(tupdesc_outer,
								  (cl_char *)VARDATA(pdatum),
								  0,	/* no additional syscols */
								  100);
	kparam_1->constvalue = PointerGetDatum(pdatum);
	kparam_1->constisnull = false;

	/*
	 * Setting up system kparam_2 - simple projection info
	 */
	kparam_2 = (Const *) lthird(ghashjoin->used_params);
	Assert(IsA(kparam_2, Const) &&
		   kparam_2->consttype == BYTEAOID &&
		   kparam_2->constisnull);
	pdatum = kparam_make_kprojection(ghashjoin->pscan_tlist);
	kparam_2->constvalue =  PointerGetDatum(pdatum);
	kparam_2->constisnull = false;

	ghjs->kparams = pgstrom_create_kern_parambuf(ghashjoin->used_params,
												 ghjs->cps.ps.ps_ExprContext);
	/*
	 * Setting up a kernel program and message queue
	 */
	Assert(ghashjoin->kernel_source != NULL);
	ghjs->dprog_key = pgstrom_get_devprog_key(ghashjoin->kernel_source,
											  ghashjoin->extra_flags);
	pgstrom_track_object((StromObject *)ghjs->dprog_key, 0);

	ghjs->mqueue = pgstrom_create_queue();
	pgstrom_track_object(&ghjs->mqueue->sobj, 0);

	/* Is perfmon needed? */
	ghjs->pfm.enabled = pgstrom_perfmon_enabled;

	return &ghjs->cps;
}

pgstrom_hashjoin_table *
gpuhashjoin_get_hash_table(pgstrom_hashjoin_table *hash_table)
{
	SpinLockAcquire(&hash_table->lock);
	Assert(hash_table->refcnt > 0);
	hash_table->refcnt++;
	SpinLockRelease(&hash_table->lock);

	return hash_table;
}

void
gpuhashjoin_put_hash_table(pgstrom_hashjoin_table *hash_table)
{
	bool	do_release = false;
	int		i;

	SpinLockAcquire(&hash_table->lock);
	Assert(hash_table->refcnt > 0);
	if (--hash_table->refcnt == 0)
	{
		Assert(hash_table->n_kernel == 0 && hash_table->m_hash == NULL);
		do_release = true;
	}
	SpinLockRelease(&hash_table->lock);
	if (do_release)
	{
		for (i=0; i < hash_table->num_rcs; i++)
			pgstrom_put_rcstore(hash_table->rcstore[i]);
		pgstrom_shmem_free(hash_table->rcstore);
		pgstrom_shmem_free(hash_table);
	}
}

static pgstrom_hashjoin_table *
gpuhashjoin_create_hash_table(GpuHashJoinState *ghjs)
{
	pgstrom_hashjoin_table *hash_table;
	GpuHashJoin	   *ghashjoin = (GpuHashJoin *) ghjs->cps.ps.plan;
	ListCell	   *cell;
	Size			allocated;
	Size			length;
	int				nkeys = 0;
	cl_ulong		nslots;
	double			nrows;

	/*
	 * estimate length of hash-table
	 */
	foreach (cell, ghashjoin->used_vars)
	{
		if (((Var *) lfirst(cell))->varno == INNER_VAR)
			nkeys++;
	}
	/* if we don't have enough information, assume 10K rows */
	nrows = ghashjoin->cplan.plan.plan_rows;
	if (nrows < 1000.0)
		nrows = 1000.0;
	nslots = (cl_ulong)(nrows * 1.25);

	length = (LONGALIGN(offsetof(pgstrom_hashjoin_table,
								 kern.colmeta[nkeys])) +
			  LONGALIGN(sizeof(cl_uint) * nslots) +
			  LONGALIGN(ghashjoin->entry_width * (nrows * 1.05)));

	/* allocate a shared memory segment */
	hash_table = pgstrom_shmem_alloc_alap(length, &allocated);
	if (!hash_table)
		elog(ERROR, "out of shared memory");
	memset(&hash_table->kern, 0, (LONGALIGN(offsetof(pgstrom_hashjoin_table,
													 kern.colmeta[nkeys])) +
								  LONGALIGN(sizeof(cl_uint) * nslots)));

	hash_table->rcstore = pgstrom_shmem_alloc(SHMEM_BLOCKSZ -
											  SHMEM_ALLOC_COST);
	if (!hash_table->rcstore)
	{
		pgstrom_shmem_free(hash_table);
		elog(ERROR, "out of shared memory");
	}

	/* initialize the fields */
	hash_table->sobj.stag = StromTag_HashJoinTable;
	SpinLockInit(&hash_table->lock);
	hash_table->refcnt = 1;
	hash_table->n_kernel = 0;	/* set by opencl-server */
	hash_table->m_hash = NULL;	/* set by opencl-server */

	hash_table->maxlen = (allocated - offsetof(pgstrom_hashjoin_table, kern));
	hash_table->kern.length = (LONGALIGN(offsetof(kern_hashtable,
												  colmeta[nkeys])) +
							   LONGALIGN(sizeof(cl_uint) * nslots));
	hash_table->kern.nslots = nslots;
	hash_table->kern.nkeys = 0;	/* to be incremented later */
	hash_table->num_rcs = 0;
	hash_table->max_rcs = (SHMEM_BLOCKSZ - SHMEM_ALLOC_COST) / sizeof(cl_uint);

	return hash_table;
}



static pgstrom_hashjoin_table *
gpuhashjoin_preload_hash_table_rs(GpuHashJoinState *ghjs,
								  pgstrom_hashjoin_table *hash_table,
								  TupleDesc tupdesc,
								  tcache_row_store *trs, cl_uint rcs_index)
{
	kern_hashentry	 *kentry;
	Size		kentry_sz;
	cl_uint		nitems = trs->kern.nrows;
	cl_uint	   *hash_slot = KERN_HASHTABLE_SLOT(&hash_table->kern);
	int			i, j;

	for (i=0; i < nitems; i++)
	{
		rs_tuple   *rs_tup = kern_rowstore_get_tuple(&trs->kern, i);
		HeapTuple	tuple = &rs_tup->htup;
		int			i_key = 0;
		pg_crc32	hash;
		ListCell   *lp1, *lp2;

		/*
		 * Expand hash table on demand - usually, should not happen
		 * as long as table statistics is enough fresh
		 */
		if (hash_table->kern.length + rs_tup->htup.t_len > hash_table->maxlen)
		{
			pgstrom_hashjoin_table *new_table;

			pgstrom_untrack_object(&hash_table->sobj);
			new_table = pgstrom_shmem_realloc(hash_table,
											  2 * hash_table->maxlen);
			if (!new_table)
			{
				pgstrom_shmem_free(hash_table);
				elog(ERROR, "out of shared memory");
			}
			new_table->maxlen += new_table->maxlen;
			elog(INFO, "hashjoin table expanded %u => %u",
				 hash_table->maxlen, new_table->maxlen);
			pgstrom_shmem_free(hash_table);
			pgstrom_track_object(&new_table->sobj, 0);
			hash_table = new_table;
		}

		kentry = (kern_hashentry *)((char *)&hash_table->kern +
									 hash_table->kern.length);
		kentry_sz = ghjs->inner_fixlen;
		INIT_CRC32(hash);
		forboth(lp1, ghjs->inner_resnums,
				lp2, ghjs->inner_offsets)
		{
			Form_pg_attribute attr;
			AttrNumber	resno = lfirst_int(lp1);
			Size		offset = lfirst_int(lp2);
			Datum		value;
			bool		isnull;

			attr = tupdesc->attrs[resno - 1];

			value = heap_getattr(tuple, resno, tupdesc, &isnull);
			if (isnull)
				kentry->keydata[i_key >> 3] &= ~(1 << (i_key & 7));
			else
			{
				kentry->keydata[i_key >> 3] |=  (1 << (i_key & 7));

				if (attr->attlen > 0)
				{
					if (attr->attbyval)
						memcpy((char *)kentry + offset,
							   &value,
							   attr->attlen);
					else
						memcpy((char *)kentry + offset,
							   DatumGetPointer(value),
							   attr->attlen);
					COMP_CRC32(hash, (char *)kentry + offset, attr->attlen);
				}
				else
				{
					*((cl_uint *)((char *)kentry + offset)) = kentry_sz;
					memcpy((char *)kentry + kentry_sz,
						   DatumGetPointer(value),
						   VARSIZE_ANY(value));
					COMP_CRC32(hash,
							   (char *)kentry + kentry_sz,
							   VARSIZE_ANY(value));
					kentry_sz += INTALIGN(VARSIZE_ANY(value));
				}
			}
			i_key++;
		}
		FIN_CRC32(hash);
		kentry->hash = hash;
		kentry->rowid = (((cl_ulong)rcs_index << 32) | (cl_ulong) i);

		/* insert this new entry */
		j = hash % hash_table->kern.nslots;

		kentry->next = hash_slot[j];
		hash_slot[j] = ((uintptr_t)kentry - (uintptr_t)&hash_table->kern);

		/* increment usage counter */
		hash_table->kern.length += LONGALIGN(kentry_sz);
	}
	return hash_table;
}

static pgstrom_hashjoin_table *
gpuhashjoin_preload_hash_table_cs(GpuHashJoinState *ghjs,
								  pgstrom_hashjoin_table *hash_table,
								  TupleDesc tupdesc,
								  tcache_column_store *tcs,
								  cl_uint rcs_index,
								  cl_uint nitems, cl_uint *rindex,
								  List *toast_resnums)
{
	kern_hashentry *kentry;
	cl_uint	   *hash_slot = KERN_HASHTABLE_SLOT(&hash_table->kern);
	Size		kentry_sz;
	ListCell   *lp1, *lp2;
	ListCell   *cell;
	int			i, j;


	for (i=0; i < nitems; i++)
	{
		int			i_key = 0;
		pg_crc32	hash;
		Size		required;

		j = (!rindex ? i : rindex[i]);

		/*
		 * precheck length of hash-entry. it's a little bit expensive
		 * if hash-key contains toast variable.
		 */
		required = ghjs->inner_fixlen;
		foreach (cell, toast_resnums)
		{
			AttrNumber	resno = lfirst_int(cell);
			cl_uint		vl_ofs;
			char	   *vl_ptr;

			if (!tcs->cdata[resno-1].values)
				elog(ERROR, "bug? referenced column is not columnized");
			if (!tcs->cdata[resno-1].toast)
				elog(ERROR, "but? referenced column has no toast buffer");
			if (tcs->cdata[resno-1].isnull &&
				att_isnull(j, tcs->cdata[resno-1].isnull))
				continue;	/* no need to count NULL datum */
			vl_ofs = ((cl_uint *)(tcs->cdata[resno-1].values))[j];
			vl_ptr = ((char *)tcs->cdata[resno-1].toast + vl_ofs);
			required += INTALIGN(VARSIZE_ANY(vl_ptr));
		}

		/* expand the hash-table if not available to store any more */
		if (hash_table->kern.length + required > hash_table->maxlen)
		{
			pgstrom_hashjoin_table *new_table;

			pgstrom_untrack_object(&hash_table->sobj);
			new_table = pgstrom_shmem_realloc(hash_table,
											  2 * hash_table->maxlen);
			if (!new_table)
			{
				pgstrom_shmem_free(hash_table);
				elog(ERROR, "out of shared memory");
			}
			new_table->maxlen += new_table->maxlen;
			elog(INFO, "hashjoin table expanded %u => %u",
				 hash_table->maxlen, new_table->maxlen);
			pgstrom_shmem_free(hash_table);
			pgstrom_track_object(&new_table->sobj, 0);
			hash_table = new_table;
		}
		kentry = (kern_hashentry *)((char *)&hash_table->kern +
									hash_table->kern.length);
		kentry_sz = ghjs->inner_fixlen;
		INIT_CRC32(hash);

		forboth(lp1, ghjs->inner_resnums,
				lp2, ghjs->inner_offsets)
		{
			Form_pg_attribute attr;
			AttrNumber	resno = lfirst_int(lp1);
			Size		offset = lfirst_int(lp2);

			attr = tupdesc->attrs[resno-1];
			if (tcs->cdata[resno-1].isnull &&
				att_isnull(j, tcs->cdata[resno-1].isnull))
				kentry->keydata[i_key >> 3] &= ~(1 << (i_key & 7));
			else
			{
				kentry->keydata[i_key >> 3] |=  (1 << (i_key & 7));

				if (attr->attlen > 0)
				{
					memcpy((char *)kentry + offset,
						   tcs->cdata[resno-1].values + j * attr->attlen,
						   attr->attlen);
					COMP_CRC32(hash, (char *)kentry + offset, attr->attlen);
				}
				else
				{
					cl_uint		vl_ofs;
					char	   *vl_ptr;

					*((cl_uint *)((char *)kentry + offset)) = kentry_sz;

					vl_ofs = ((cl_uint *)tcs->cdata[resno-1].values)[j];
					vl_ptr = ((char *)tcs->cdata[resno-1].toast) + vl_ofs;
					memcpy((char *)kentry + kentry_sz,
						   vl_ptr,
						   VARSIZE_ANY(vl_ptr));
					COMP_CRC32(hash, vl_ptr, VARSIZE_ANY(vl_ptr));
					kentry_sz += INTALIGN(VARSIZE_ANY(vl_ptr));
				}
			}
			i_key++;
		}
		FIN_CRC32(hash);
		kentry->hash = hash;
		kentry->rowid = (((cl_ulong)rcs_index << 32) | (cl_ulong) j);

		/* insert this new entry */
		j = hash % hash_table->kern.nslots;
		kentry->next = hash_slot[j];
		hash_slot[j] = ((uintptr_t)kentry - (uintptr_t)&hash_table->kern);

		/* increment usage counter */
		hash_table->kern.length += LONGALIGN(kentry_sz);
	}
	return hash_table;
}

static pgstrom_hashjoin_table *
gpuhashjoin_preload_hash_table(GpuHashJoinState *ghjs)
{
	pgstrom_hashjoin_table *hash_table;
	PlanState	   *subnode = innerPlanState(ghjs);
	TupleDesc		tupdesc = ExecGetResultType(subnode);
	bool			bulk_scan = pgstrom_plan_can_multi_exec(subnode);
	bool			end_of_scan = false;
	List		   *toast_resnums = NIL;
	ListCell	   *cell;
	StromObject	   *rcstore;
	HeapTuple		overflow = NULL;
	pgstrom_bulk_slot *bulk = NULL;
	struct timeval tv1, tv2;

	if (ghjs->pfm.enabled)
		gettimeofday(&tv1, NULL);

	/* pulls resource number with toast buffer */
	foreach (cell, ghjs->inner_resnums)
	{
		Form_pg_attribute attr = tupdesc->attrs[lfirst_int(cell) - 1];

		if (attr->attlen < 1)
			toast_resnums = lappend_int(toast_resnums, lfirst_int(cell));
	}

	hash_table = gpuhashjoin_create_hash_table(ghjs);
	while (!end_of_scan)
	{
		cl_uint		rcs_index;
		cl_uint		nitems;
		cl_uint	   *rindex;

		/*
		 * Fetch a row/column store from the inner subplan. If subplan
		 * does not support bulk-exec mode, we construct a row-store
		 * on the fly.
		 */
		if (bulk_scan)
		{
			bulk = (pgstrom_bulk_slot *)MultiExecProcNode(subnode);
			if (!bulk)
			{
				end_of_scan = true;
				break;
			}
			rcstore = bulk->rc_store;
			nitems = bulk->nitems;
			rindex = bulk->rindex;
		}
		else
		{
			tcache_row_store   *trs = NULL;
			TupleTableSlot	   *slot;
			HeapTuple			tuple;

			while (true)
			{
				if (HeapTupleIsValid(overflow))
				{
					tuple = overflow;
					overflow = NULL;
				}
				else
				{
					slot = ExecProcNode(subnode);
					if (TupIsNull(slot))
					{
						end_of_scan = true;
						break;
					}
					tuple = ExecFetchSlotTuple(slot);
				}
				if (!trs)
					trs = tcache_create_row_store(tupdesc);
				if (!tcache_row_store_insert_tuple(trs, tuple))
				{
					overflow = tuple;
					break;
				}
			}
			if (!trs)
				break;	/* no more inner tuples to be hashed */
			if (trs && trs->kern.nrows == 0)
				elog(ERROR, "bug? tcache_row_store can store no tuple");
			rcstore = (!trs ? NULL : &trs->sobj);
			nitems = trs->kern.nrows;
			rindex = NULL;	/* all rows should be visible */
		}
		/*
		 * Expand the array of row/column-store on demand
		 */
		if (hash_table->num_rcs == hash_table->max_rcs)
		{
			StromObject	   *new_array;

			elog(INFO, "max_rcs = %u", hash_table->max_rcs);
			hash_table->max_rcs += hash_table->max_rcs;
			new_array = pgstrom_shmem_realloc(hash_table,
											  sizeof(StromObject *) *
											  hash_table->max_rcs);
			if (!new_array)
			{
				pgstrom_put_rcstore(rcstore);
				elog(ERROR, "out of shared memory");
			}
		}
		hash_table->rcstore[hash_table->num_rcs] = rcstore;
		rcs_index = hash_table->num_rcs++;

		/*
		 * Move hash join keys into the hashjoin_table
		 */
		if (StromTagIs(rcstore, TCacheRowStore))
		{
			tcache_row_store *trs = (tcache_row_store *) rcstore;
			Assert(nitems == trs->kern.nrows);
			Assert(!rindex);
			hash_table =
				gpuhashjoin_preload_hash_table_rs(ghjs, hash_table,
												  tupdesc,
												  trs, rcs_index);
		}
		else if (StromTagIs(rcstore, TCacheColumnStore))
		{
			tcache_column_store *tcs = (tcache_column_store *) rcstore;
			hash_table =
				gpuhashjoin_preload_hash_table_cs(ghjs, hash_table,
												  tupdesc,
												  tcs, rcs_index,
												  nitems, rindex,
												  toast_resnums);
		}
		else
			elog(ERROR, "bug? neither row nor column store");

		if (bulk)
			pfree(bulk);
	}
	if (ghjs->pfm.enabled)
	{
		gettimeofday(&tv2, NULL);
		ghjs->pfm.time_to_load_inner += timeval_diff(&tv1, &tv2);
	}

	/*
	 * NOTE: if num_rcs == 0, it means no tuples were not preloaded.
	 * In this case, we don't need to return any tuples for inner join,
	 * or null attached outer scan results.
	 */
	return hash_table;
}

static inline void
gpuhashjoin_dump_hash_table(GpuHashJoinState *ghjs)
{
	PlanState		   *subnode = innerPlanState(ghjs);
	TupleDesc			tupdesc = ExecGetResultType(subnode);
	StringInfoData		str;
	pgstrom_hashjoin_table *phash;
	kern_hashtable	   *khash;
	kern_hashentry	   *kentry;
	cl_uint			   *kslots;
	cl_int				i, i_key;
	ListCell		   *lp1, *lp2;

	initStringInfo(&str);
	phash = ghjs->hash_table;
	khash = &phash->kern;
	kslots = KERN_HASHTABLE_SLOT(khash);
	elog(INFO,
		 "pgstrom_hashjoin_table {maxlen=%u, refcnt=%d, n_kernel=%d, "
		 "m_hash=%p, num_rcs=%d, max_rcs=%d}",
		 phash->maxlen, phash->refcnt, phash->n_kernel,
		 phash->m_hash, phash->num_rcs, phash->max_rcs);

	for (i=0; i < khash->nslots; i++)
	{
		if (kslots[i] == 0)
			continue;
		kentry = (kern_hashentry *)((char *)khash + kslots[i]);
	next:
		resetStringInfo(&str);

		i_key = 0;
		forboth(lp1, ghjs->inner_resnums,
				lp2, ghjs->inner_offsets)
		{
			AttrNumber	resno = lfirst_int(lp1);
			Size		offset = lfirst_int(lp2);
			Form_pg_attribute attr = tupdesc->attrs[resno-1];

			if (att_isnull(i_key, kentry->keydata))
			{
				appendStringInfo(&str, "%snull",
								 i_key == 0 ? "" : ", ");
			}
			else
			{
				Oid		typoutput;
				bool	is_varlena;
				Datum	value;

				getTypeOutputInfo(attr->atttypid, &typoutput, &is_varlena);
				if (attr->attlen > 0)
				{
					value = fetch_att((char *)kentry + offset,
									  attr->attbyval,
									  attr->attlen);
				}
				else
				{
					cl_uint		vl_ofs = *((cl_uint *)(char *)kentry + offset);
					value = PointerGetDatum((char *)kentry + vl_ofs);
				}
				appendStringInfo(&str, "%s%s",
								 i_key == 0 ? "" : ", ",
								 OidOutputFunctionCall(typoutput, value));
			}
			appendStringInfo(&str, "::%s", format_type_be(attr->atttypid));
			i_key++;
		}
		elog(INFO, "[%d] kentry (%p) rowid=%016lx hash=%08x { %s }",
			 i, kentry, kentry->rowid, kentry->hash, str.data);

		if (kentry->next != 0)
		{
			kentry = (kern_hashentry *)((char *)khash + kentry->next);
			goto next;
		}
	}
}

static void
pgstrom_release_gpuhashjoin(pgstrom_message *message)
{
	pgstrom_gpuhashjoin *gpuhashjoin = (pgstrom_gpuhashjoin *) message;

	/* unlink message queue and device program */
	pgstrom_put_queue(gpuhashjoin->msg.respq);
    pgstrom_put_devprog_key(gpuhashjoin->dprog_key);

	/* unlink row/column store */
	pgstrom_put_rcstore(gpuhashjoin->rcs_in);
	if (gpuhashjoin->rcs_out)
		pgstrom_put_rcstore(gpuhashjoin->rcs_out);

	/* release kern_hashjoin */
	if (gpuhashjoin->kern)
		pgstrom_shmem_free(gpuhashjoin->kern);

	/* release a pgstrom_gpu_hashjoin slab */
	SpinLockAcquire(&gpuhashjoin_shm_values->lock);
	memset(gpuhashjoin, 0, sizeof(pgstrom_gpuhashjoin));
	gpuhashjoin_shm_values->num_active--;
	dlist_push_tail(&gpuhashjoin_shm_values->free_list,
					&gpuhashjoin->chain);
	gpuhashjoin_shm_values->num_free++;
	SpinLockRelease(&gpuhashjoin_shm_values->lock);
}

static pgstrom_gpuhashjoin *
pgstrom_create_gpuhashjoin(GpuHashJoinState *ghjs, StromObject *rcstore)
{
	pgstrom_gpuhashjoin	*gpuhashjoin;
	dlist_node	   *dnode;
	double			nitems;
	Size			length;
	kern_hashjoin  *khashjoin;
	kern_resultbuf *kresults;

	/* acquire a pgstrom_gpu_hashjoin from the slab */
	SpinLockAcquire(&gpuhashjoin_shm_values->lock);
	if (dlist_is_empty(&gpuhashjoin_shm_values->free_list))
	{
		Size		allocated;
		uintptr_t	tailaddr;

		gpuhashjoin = pgstrom_shmem_alloc_alap(sizeof(pgstrom_gpuhashjoin),
											   &allocated);
		tailaddr = (uintptr_t)gpuhashjoin + allocated;
		while (((uintptr_t)gpuhashjoin +
				sizeof(pgstrom_gpuhashjoin)) <= tailaddr)
		{
			dlist_push_tail(&gpuhashjoin_shm_values->free_list,
							&gpuhashjoin->chain);
			gpuhashjoin++;
			gpuhashjoin_shm_values->num_free++;
		}
	}
	Assert(!dlist_is_empty(&gpuhashjoin_shm_values->free_list));
	gpuhashjoin_shm_values->num_free--;
	dnode = dlist_pop_head_node(&gpuhashjoin_shm_values->free_list);
	gpuhashjoin = dlist_container(pgstrom_gpuhashjoin, chain, dnode);
	gpuhashjoin_shm_values->num_active++;
	SpinLockRelease(&gpuhashjoin_shm_values->lock);

	/* initialize the common message field */
	memset(gpuhashjoin, 0, sizeof(pgstrom_gpuhashjoin));
	gpuhashjoin->msg.sobj.stag = StromTag_GpuHashJoin;
	SpinLockInit(&gpuhashjoin->msg.lock);
	gpuhashjoin->msg.refcnt = 1;
	gpuhashjoin->msg.respq = pgstrom_get_queue(ghjs->mqueue);
	gpuhashjoin->msg.cb_process = clserv_process_gpuhashjoin;
	gpuhashjoin->msg.cb_release = pgstrom_release_gpuhashjoin;
	gpuhashjoin->msg.pfm.enabled = ghjs->pfm.enabled;
	/* other fields also */
	gpuhashjoin->dprog_key = pgstrom_retain_devprog_key(ghjs->dprog_key);
	gpuhashjoin->rcs_in = pgstrom_get_rcstore(rcstore);
	gpuhashjoin->rcs_out = NULL;	/* result pscan-slot */

	/* setting up kern_hashjoin (pair of kparams & kresults) */
	if (StromTagIs(rcstore, TCacheRowStore))
		nitems = ((tcache_row_store *)rcstore)->kern.nrows;
	else if (StromTagIs(rcstore, TCacheColumnStore))
		nitems = ((tcache_column_store *)rcstore)->nrows;
	else
		elog(ERROR, "Bug? it's neither row nor column store");

	length = STROMALIGN(ghjs->kparams->length);
	length += STROMALIGN(sizeof(cl_uint) * 3 * (Size)(1.5 * nitems));
	khashjoin = pgstrom_shmem_alloc_alap(length, &length);
	if (!khashjoin)
	{
		pgstrom_put_message(&gpuhashjoin->msg);
		elog(ERROR, "out of shared memory");
	}
	memcpy(&khashjoin->kparams, ghjs->kparams, ghjs->kparams->length);

	kresults = (kern_resultbuf *)((char *)khashjoin +
								  STROMALIGN(ghjs->kparams->length));
	length -= (STROMALIGN(ghjs->kparams->length) +
			   offsetof(kern_resultbuf, results[0]));
	kresults->nrooms = length / sizeof(cl_uint);
	kresults->nitems = 0;
	kresults->errcode = StromError_Success;

	gpuhashjoin->kern = khashjoin;

	return gpuhashjoin;
}

static pgstrom_gpuhashjoin *
gpuhashjoin_load_next_outer(GpuHashJoinState *ghjs)
{
	PlanState	   *subnode = outerPlanState(ghjs);
	TupleDesc		tupdesc = ExecGetResultType(subnode);
	StromObject	   *rcstore = NULL;
	pgstrom_bulk_slot *bulk = NULL;
	cl_uint			nitems;
	cl_uint		   *rindex = NULL;

	if (ghjs->outer_done)
		return NULL;

	if (!ghjs->outer_bulk)
	{
		/* Scan the outer relation using row-by-row mode */
		tcache_row_store *trs = NULL;
		HeapTuple	tuple;

		while (true)
		{
			if (HeapTupleIsValid(ghjs->outer_overflow))
			{
				tuple = ghjs->outer_overflow;
				ghjs->outer_overflow = NULL;
			}
			else
			{
				TupleTableSlot *slot = ExecProcNode(subnode);
				if (TupIsNull(slot))
				{
					ghjs->outer_done = true;
					break;
				}
				tuple = ExecFetchSlotTuple(slot);
			}
			if (!trs)
				trs = tcache_create_row_store(tupdesc);
			if (!tcache_row_store_insert_tuple(trs, tuple))
			{
				ghjs->outer_overflow = tuple;
				break;
			}
		}
		if (trs)
		{
			nitems = trs->kern.nrows;
			rindex = NULL;
			rcstore = &trs->sobj;
		}
	}
	else
	{
		/* Scan the outer relation using bulk-scan mode */
		bulk = (pgstrom_bulk_slot *)MultiExecProcNode(subnode);
		if (!bulk)
			ghjs->outer_done = true;
		else
		{
			nitems = bulk->nitems;
			rindex = bulk->rindex;
			rcstore = bulk->rc_store;
		}
	}
	/* Is there tuples to return? */
	if (!rcstore)
		return NULL;
	return pgstrom_create_gpuhashjoin(ghjs, rcstore);
}

static bool
gpuhashjoin_next_tuple(GpuHashJoinState *ghjs, TupleTableSlot *slot)
{
	pgstrom_gpuhashjoin *ghjoin = ghjs->curr_ghjoin;
	tcache_column_store *tcs = (tcache_column_store *) ghjoin->rcs_out;
	TupleDesc			tupdesc = slot->tts_tupleDescriptor;

	Assert(tcs->ncols == tupdesc->natts);
	while (ghjs->curr_index < tcs->nrows)
	{
		cl_int	index = ghjs->curr_index++;
		int		i;

		slot = ExecStoreAllNullTuple(slot);
		for (i=0; i < tupdesc->natts; i++)
		{
			Form_pg_attribute attr = tupdesc->attrs[i];
			Datum	value;

			if (!attr->attnotnull &&
				att_isnull(index, tcs->cdata[i].isnull))
				continue;

			if (attr->attlen > 0)
			{
				Assert(tcs->cdata[i].values);

				value = fetch_att(tcs->cdata[i].values +
								  attr->attlen * index,
								  attr->attbyval,
								  attr->attlen);
			}
			else
			{
				cl_uint	vl_ofs;

				Assert(tcs->cdata[i].values && tcs->cdata[i].toast);
				vl_ofs = ((cl_uint *)tcs->cdata[i].values)[index];
				value = PointerGetDatum((char *)tcs->cdata[i].toast + vl_ofs);
			}
			slot->tts_values[i] = value;
			slot->tts_isnull[i] = false;
		}

		/*
		 * check host clauses, if any
		 */
		if (ghjs->cps.ps.qual &&
			!ExecQual(ghjs->cps.ps.qual,
					  ghjs->cps.ps.ps_ExprContext,
					  false))
			continue;	/* ...try to next tuple */

		return true;
	}
	return false;
}

static TupleTableSlot *
gpuhashjoin_exec(CustomPlanState *node)
{
	GpuHashJoinState   *ghjs = (GpuHashJoinState *) node;
	TupleTableSlot	   *slot = ghjs->pscan_slot;
	pgstrom_gpuhashjoin *ghjoin;

	if (!ghjs->hash_table)
	{
		ghjs->hash_table = gpuhashjoin_preload_hash_table(ghjs);
		/*
		 * outer join is not supported right now, so an empty inner relation
		 * stream will lead empty result without outer relation scan.
		 */
		if (ghjs->hash_table->num_rcs == 0)
			return NULL;
	}

	ExecClearTuple(slot);
	while (!ghjs->curr_ghjoin || gpuhashjoin_next_tuple(ghjs, slot))
	{
		pgstrom_message	   *msg;
		dlist_node		   *dnode;

		/* release the current hashjoin chunk, being already fetched */
		if (ghjs->curr_ghjoin)
		{
			msg = &ghjs->curr_ghjoin->msg;
			if (msg->pfm.enabled)
				pgstrom_perfmon_add(&ghjs->pfm, &msg->pfm);
			Assert(msg->refcnt == 1);
			pgstrom_untrack_object(&msg->sobj);
			pgstrom_put_message(msg);
			ghjs->curr_ghjoin = NULL;
			ghjs->curr_index = 0;
		}

		/*
		 * dequeue the running gpuhashjoin chunk being already processed
		 */
		while ((msg = pgstrom_try_dequeue_message(ghjs->mqueue)) != NULL)
		{
			Assert(ghjs->num_running > 0);
			ghjs->num_running--;
			dlist_push_tail(&ghjs->ready_pscans, &msg->chain);
		}

		/*
		 * Keep number of asynchronous hashjoin request a particular level,
		 * unless it does not exceed pgstrom_max_async_chunks and any new
		 * response is not replied during the loading.
		 */
		while (!ghjs->outer_done &&
			   ghjs->num_running <= pgstrom_max_async_chunks)
		{
			pgstrom_gpuhashjoin *ghjoin = gpuhashjoin_load_next_outer(ghjs);

			if (!ghjoin)
				break;	/* outer scan reached to end of the relation */
			if (!pgstrom_enqueue_message(&ghjoin->msg))
			{
				pgstrom_put_message(&ghjoin->msg);
				elog(ERROR, "failed to enqueue pgstrom_gpuhashjoin message");
			}
			ghjs->num_running++;

			msg = pgstrom_try_dequeue_message(ghjs->mqueue);
			if (msg)
			{
				ghjs->num_running--;
				dlist_push_tail(&ghjs->ready_pscans, &msg->chain);
				break;
			}
		}

		/*
		 * wait for server's response if no available chunks were replied
		 */
		if (dlist_is_empty(&ghjs->ready_pscans))
		{
			/* OK, no more request should be fetched */
			if (ghjs->num_running == 0)
				break;

			msg = pgstrom_dequeue_message(ghjs->mqueue);
			if (msg)
				elog(ERROR, "message queue wait timeout");
			ghjs->num_running--;
			dlist_push_tail(&ghjs->ready_pscans, &msg->chain);
		}

		/*
		 * picks up next available chunks, if any
		 */
		Assert(!dlist_is_empty(&ghjs->ready_pscans));
		dnode = dlist_pop_head_node(&ghjs->ready_pscans);
		ghjoin = dlist_container(pgstrom_gpuhashjoin, msg.chain, dnode);

		ghjs->curr_ghjoin = ghjoin;
		ghjs->curr_index = 0;
	}
	/* can valid tuple be fetched? */
	if (TupIsNull(slot))
		return slot;

	/* applies host-side projection, if any */
	if (ghjs->cps.ps.ps_ProjInfo)
	{
		ProjectionInfo *pj_info = ghjs->cps.ps.ps_ProjInfo;
		ExprContext	   *econtext = ghjs->cps.ps.ps_ExprContext;
		ExprDoneCond	is_done;

		/*
		 * FIXME: we may need to revise the code according to ExecScan.
		 */
		econtext->ecxt_scantuple = slot;
		return ExecProject(pj_info, &is_done);
	}
	return slot;
}

static Node *
gpuhashjoin_exec_multi(CustomPlanState *node)
{
	// we can use bulk-scan mode if no projection, no host quals


	elog(ERROR, "not implemented yet");
	return NULL;
}

static void
gpuhashjoin_end(CustomPlanState *node)
{
	GpuHashJoinState   *ghjs = (GpuHashJoinState *) node;


	/*
	 *  Free the exprcontext
	 */
	ExecFreeExprContext(&node->ps);

	/*
	 * clean out hash-table
	 */
	if (ghjs->hash_table)
		gpuhashjoin_put_hash_table(ghjs->hash_table);

	/*
	 * clean out kernel source and message queue
	 */
	Assert(ghjs->dprog_key);
	pgstrom_untrack_object((StromObject *)ghjs->dprog_key);
	pgstrom_put_devprog_key(ghjs->dprog_key);

	Assert(ghjs->mqueue);
	pgstrom_untrack_object(&ghjs->mqueue->sobj);
	pgstrom_close_queue(ghjs->mqueue);

	/*
	 * clean up subtrees
	 */
	ExecEndNode(outerPlanState(node));
	ExecEndNode(innerPlanState(node));
}

static void
gpuhashjoin_rescan(CustomPlanState *node)
{
	elog(ERROR, "not implemented yet");
}

static void
gpuhashjoin_explain_rel(CustomPlanState *node, ExplainState *es)
{
	GpuHashJoinState   *ghjs = (GpuHashJoinState *) node;
	const char		   *jointype;

	switch (ghjs->jointype)
	{
		case JOIN_INNER:
			jointype = "Inner";
			break;
		case JOIN_LEFT:
			jointype = "Left";
			break;
		case JOIN_FULL:
			jointype = "Full";
			break;
		case JOIN_RIGHT:
			jointype = "Right";
			break;
		case JOIN_SEMI:
			jointype = "Semi";
			break;
		case JOIN_ANTI:
			jointype = "Anti";
			break;
		default:
			jointype = "???";
			break;
	}

	if (es->format == EXPLAIN_FORMAT_TEXT)
		appendStringInfo(es->str, " using %s Join", jointype);
	else
		ExplainPropertyText("Join Type", jointype, es);
}

static void
gpuhashjoin_explain(CustomPlanState *node, List *ancestors, ExplainState *es)
{
	GpuHashJoin	   *ghashjoin = (GpuHashJoin *) node->ps.plan;
	StringInfoData	str;
	List		   *context;
	ListCell	   *cell;
	bool			useprefix;
	bool			is_first;

	initStringInfo(&str);

	/* Set up deparsing context */
	context = deparse_context_for_planstate((Node *) &node->ps,
											ancestors,
											es->rtable,
											es->rtable_names);
	/* device referenced columns */
	useprefix = es->verbose;
	is_first = false;
	foreach (cell, ghashjoin->used_vars)
	{
		if (is_first)
			appendStringInfo(&str, ", ");
		appendStringInfo(&str, "%s",
						 deparse_expression(lfirst(cell),
											context,
											useprefix,
											false));
		is_first = true;
	}
	ExplainPropertyText("Device references", str.data, es);

	// Join qual / hash & qual
	// Host qual
	// Kernel source
	// performance monitor (if analyze)

}

static Bitmapset *
gpuhashjoin_get_relids(CustomPlanState *node)
{
	/* nothing to do because core backend walks down inner/outer subtree */
	return NULL;
}

static Node *
gpuhashjoin_get_special_var(CustomPlanState *node, Var *varnode)
{
	GpuHashJoin	   *ghashjoin = (GpuHashJoin *)node->ps.plan;
	TargetEntry	   *tle;

	if (varnode->varno == INDEX_VAR)
	{
		tle = get_tle_by_resno(ghashjoin->pscan_tlist, varnode->varattno);
		if (tle)
			return (Node *)tle->expr;
	}
	else if (varnode->varno == OUTER_VAR)
	{
		Plan   *outer_plan = outerPlan(ghashjoin);

		if (outer_plan)
		{
			tle = get_tle_by_resno(outer_plan->targetlist, varnode->varattno);
			if (tle)
				return (Node *) tle->expr;
		}
	}
	else if (varnode->varno == INNER_VAR)
	{
		Plan   *inner_plan = innerPlan(ghashjoin);

		if (inner_plan)
		{
			tle = get_tle_by_resno(inner_plan->targetlist, varnode->varattno);
			if (tle)
				return (Node *) tle->expr;
		}
	}
	elog(ERROR, "variable (varno=%u,varattno=%d) is not relevant tlist",
		 varnode->varno, varnode->varattno);
	return NULL;	/* be compiler quiet */
}


static void
gpuhashjoin_textout_plan(StringInfo str, const CustomPlan *node)
{
	GpuHashJoin	   *plannode = (GpuHashJoin *) node;

	appendStringInfo(str, " :jointype %d", (int)plannode->jointype);

	appendStringInfo(str, " :kernel_source ");
	_outToken(str, plannode->kernel_source);

	appendStringInfo(str, " :extra_flags %u", plannode->extra_flags);

	appendStringInfo(str, " :used_params %s",
					 nodeToString(plannode->used_params));
	appendStringInfo(str, " :used_vars %s",
					 nodeToString(plannode->used_vars));
	appendStringInfo(str, " :pscan_tlist %s",
					 nodeToString(plannode->pscan_tlist));
	appendStringInfo(str, " :pscan_resnums %s",
					 nodeToString(plannode->pscan_resnums));
	appendStringInfo(str, " :hash_clauses %s",
					 nodeToString(plannode->hash_clauses));
	appendStringInfo(str, " :qual_clauses %s",
					 nodeToString(plannode->qual_clauses));
}

static CustomPlan *
gpuhashjoin_copy_plan(const CustomPlan *from)
{
	GpuHashJoin	   *oldnode = (GpuHashJoin *) from;
	GpuHashJoin	   *newnode = palloc0(sizeof(GpuHashJoin));

	CopyCustomPlanCommon((Node *)from, (Node *)newnode);
	newnode->jointype = oldnode->jointype;
	if (oldnode->kernel_source)
		newnode->kernel_source = pstrdup(oldnode->kernel_source);
	newnode->extra_flags   = oldnode->extra_flags;
	newnode->used_params   = copyObject(oldnode->used_params);
	newnode->used_vars     = copyObject(oldnode->used_vars);
	newnode->pscan_tlist   = copyObject(oldnode->pscan_tlist);
	newnode->pscan_resnums = copyObject(oldnode->pscan_resnums);
	newnode->hash_clauses  = copyObject(oldnode->hash_clauses);
	newnode->qual_clauses  = copyObject(oldnode->qual_clauses);

	return &newnode->cplan;
}

static void
pgstrom_startup_gpuhashjoin(void)
{
	bool	found;

	if (shmem_startup_hook_next)
		(*shmem_startup_hook_next)();

	gpuhashjoin_shm_values =
		ShmemInitStruct("gpuhashjoin_shm_values",
						MAXALIGN(sizeof(*gpuhashjoin_shm_values)),
						&found);
	Assert(!found);
	memset(gpuhashjoin_shm_values, 0, sizeof(*gpuhashjoin_shm_values));
	SpinLockInit(&gpuhashjoin_shm_values->lock);
	dlist_init(&gpuhashjoin_shm_values->free_list);
}

void
pgstrom_init_gpuhashjoin(void)
{
	/* setup path methods */
	gpuhashjoin_path_methods.CustomName = "GpuHashJoin";
	gpuhashjoin_path_methods.CreateCustomPlan	= gpuhashjoin_create_plan;
	gpuhashjoin_path_methods.TextOutCustomPath	= gpuhashjoin_textout_path;

	/* setup plan methods */
	gpuhashjoin_plan_methods.CustomName = "GpuHashJoin";
	gpuhashjoin_plan_methods.SetCustomPlanRef	= gpuhashjoin_set_plan_ref;
	gpuhashjoin_plan_methods.SupportBackwardScan= NULL;
	gpuhashjoin_plan_methods.FinalizeCustomPlan	= gpuhashjoin_finalize_plan;
	gpuhashjoin_plan_methods.BeginCustomPlan	= gpuhashjoin_begin;
	gpuhashjoin_plan_methods.ExecCustomPlan		= gpuhashjoin_exec;
	gpuhashjoin_plan_methods.MultiExecCustomPlan= gpuhashjoin_exec_multi;
	gpuhashjoin_plan_methods.EndCustomPlan		= gpuhashjoin_end;
	gpuhashjoin_plan_methods.ReScanCustomPlan	= gpuhashjoin_rescan;
	gpuhashjoin_plan_methods.ExplainCustomPlanTargetRel
		= gpuhashjoin_explain_rel;
	gpuhashjoin_plan_methods.ExplainCustomPlan	= gpuhashjoin_explain;
	gpuhashjoin_plan_methods.GetRelidsCustomPlan= gpuhashjoin_get_relids;
	gpuhashjoin_plan_methods.GetSpecialCustomVar= gpuhashjoin_get_special_var;
	gpuhashjoin_plan_methods.TextOutCustomPlan	= gpuhashjoin_textout_plan;
	gpuhashjoin_plan_methods.CopyCustomPlan		= gpuhashjoin_copy_plan;

	/* hook registration */
	add_hashjoin_path_next = add_hashjoin_path_hook;
	add_hashjoin_path_hook = gpuhashjoin_add_path;

	/* shared memory allocation */
	RequestAddinShmemSpace(MAXALIGN(sizeof(*gpuhashjoin_shm_values)));
	shmem_startup_hook_next = shmem_startup_hook;
	shmem_startup_hook = pgstrom_startup_gpuhashjoin;
}

/* ----------------------------------------------------------------
 *
 * NOTE: below is the code being run on OpenCL server context
 *
 * ---------------------------------------------------------------- */
typedef struct
{
	pgstrom_message *msg;
	cl_program		program;
	cl_kernel		kernel;
	cl_mem			m_hash;
	cl_mem			m_scan;
	cl_int			ev_index;
	cl_event		events[20];
} clstate_gpuhashjoin;

<<<<<<< HEAD
typedef struct 
{
	pgstrom_message *msg;
	cl_command_queue kcmdq;
	cl_program	program;
	cl_kernel	kernel;
	cl_mem		m_hash;		/* kern_hashtable */
	cl_mem		m_join;		/* kern_hashjoin */
	cl_mem		m_rstore;	/* kern_row_store */
	cl_mem		m_cstore;	/* kern_column_store */
	cl_mem		m_toast;	/* kern_toastbuf */
	cl_int		ev_index;
	cl_event	events[30];
} clstate_gpuhashjoin;

static clstate_gpuhashjoin *
clserv_process_gpuhashjoin_common(pgstrom_gpuhashjoin *ghjoin)
{
	pgstrom_hashjoin_table *hjtable = ghjoin->hjtable;
	clstate_gpuhashjoin *clghj;
	cl_int		dindex;
	cl_int		rc;

	/* state object of gpuhashjoin with row-store */
	clghj = calloc(1, sizeof(clstate_gpuhashjoin));
	if (!clghj)
	{
		rc = CL_OUT_OF_HOST_MEMORY;
		goto error;
	}
	clghj->msg = &ghjoin->msg;

	/*
	 * First of all, it looks up a program object to be run on
	 * the supplied row-store. We may have three cases.
	 * 1) NULL; it means the required program is under asynchronous
	 *    build, and the message is kept on its internal structure
	 *    to be enqueued again. In this case, we have nothing to do
	 *    any more on the invocation.
	 * 2) BAD_OPENCL_PROGRAM; it means previous compile was failed
	 *    and unavailable to run this program anyway. So, we need
	 *    to reply StromError_ProgramCompile error to inform the
	 *    backend this program.
	 * 3) valid cl_program object; it is an ideal result. pre-compiled
	 *    program object was on the program cache, and cl_program
	 *    object is ready to use.
	 */
    clghj->program = clserv_lookup_device_program(ghjoin->dprog_key,
												  &ghjoin->msg);
	if (!clghj->program)
	{
		free(clghj);
		return NULL;	/* message is in waitq, being retried later */
	}
	if (clghj->program == BAD_OPENCL_PROGRAM)
	{
		rc = CL_BUILD_PROGRAM_FAILURE;
		goto error;
	}

	/*
	 * Allocation of kernel memory for hash table. If someone already
	 * allocated it, we can reuse it.
	 */
	SpinLockAcquire(&hjtable->lock);
	if (hjtable->n_kernel == 0)
	{
		Assert(!hjtable->m_hash && !hjtable->ev_hash);

		dindex = pgstrom_opencl_device_schedule(&ghjoin->msg);
		clghj->kcmdq = opencl_cmdq[dindex];

		clghj->m_hash = clCreateBuffer(opencl_context,
									   CL_MEM_READ_WRITE,
									   hjtable->kern.length,
									   NULL,
									   &rc);
		if (rc != CL_SUCCESS)
		{
			SpinLockRelease(&hjtable->lock);
			goto error;
		}

		rc = clEnqueueWriteBuffer(clghj->kcmdq,
								  clghj->m_hash,
								  CL_FALSE,
								  0,
								  hjtable->kern.length,
								  &hjtable->kern,
								  0,
								  NULL,
								  &clghj->events[0]);
		if (rc != CL_SUCCESS)
		{
			rc = clReleaseMemObject(clghj->m_hash);
			SpinLockRelease(&hjtable->lock);
			goto error;
		}
		clghj->ev_index++;
=======
static void
clserv_post_gpuhashjoin()
{}

static void
clserv_exec_gpuhashjoin(pgstrom_gpuhashjoin *gpuhashjoin)
{}
>>>>>>> b6c76a57

		hjtable->m_hash = clghj->m_hash;
		hjtable->ev_hash = clghj->events[0];
	}
	else
	{
		Assert(hjtable->m_hash && hjtable->ev_hash);
		rc = clRetainMemObject(hjtable->m_hash);
		Assert(rc == CL_SUCCESS);
		rc = clRetainEvent(hjtable->ev_hash);
		Assert(rc == CL_SUCCESS);

		clghj->m_hash = hjtable->m_hash;
		clghj->events[0] = hjtable->ev_hash;
	}
	hjtable->n_kernel++;
	SpinLockRelease(&hjtable->lock);

	return clghj;

error:
	if (clghj)
	{
		if (clghj->program)
			clReleaseProgram(clghj->program);
		free(clghj);
	}
	ghjoin->msg.errcode = rc;
	pgstrom_reply_message(&ghjoin->msg);
	return NULL;
}


static void
clserv_process_gpuhashjoin_column(pgstrom_gpuhashjoin *ghjoin,
								  tcache_column_store *tcs)
{
	clstate_gpuhashjoin *clghj;
	cl_int		rc;

	clghj = clserv_process_gpuhashjoin_common(ghjoin);
	if (!clghj)
		return;

	clghj->kernel = clCreateKernel(clghj->program,
								   "gpuhashjoin_inner_rs",
								   &rc);
	if (rc != CL_SUCCESS)
		goto error;



error:
	if (clghj->kernel)
		clReleaseKernel(clghj->kernel);
	if (clghj->program)
		clReleaseProgram(clghj->program);
	free(clghj);
	ghjoin->msg.errcode = rc;
	pgstrom_reply_message(&ghjoin->msg);
}

static void
clserv_process_gpuhashjoin_row(pgstrom_gpuhashjoin *ghjoin,
							   tcache_row_store *trs)
{
	clstate_gpuhashjoin *clghj;
	cl_int		rc;

	clghj = clserv_process_gpuhashjoin_common(ghjoin);
	if (!clghj)
		return;

	clghj->kernel = clCreateKernel(clghj->program,
								   "gpuhashjoin_inner_cs",
								   &rc);
	if (rc != CL_SUCCESS)
		goto error;



	

error:


	if (clghj->kernel)
		clReleaseKernel(clghj->kernel);
	if (clghj->program)
		clReleaseProgram(clghj->program);
	free(clghj);
	ghjoin->msg.errcode = rc;
	pgstrom_reply_message(&ghjoin->msg);
}





static void
clserv_process_gpuhashjoin(pgstrom_message *message)
{
	pgstrom_gpuhashjoin *ghjoin = (pgstrom_gpuhashjoin *) message;

	if (StromTagIs(ghjoin->rcs_in, TCacheRowStore))
	{
		tcache_row_store *trs = (tcache_row_store *) ghjoin->rcs_in;
		clserv_process_gpuhashjoin_row(ghjoin, trs);
	}
	else if (StromTagIs(ghjoin->rcs_in, TCacheColumnStore))
	{
		tcache_column_store *tcs = (tcache_column_store *) ghjoin->rcs_in;
		clserv_process_gpuhashjoin_column(ghjoin, tcs);
	}
	else
	{
		message->errcode = StromError_BadRequestMessage;
		pgstrom_reply_message(message);
	}
}<|MERGE_RESOLUTION|>--- conflicted
+++ resolved
@@ -2799,18 +2799,6 @@
  * NOTE: below is the code being run on OpenCL server context
  *
  * ---------------------------------------------------------------- */
-typedef struct
-{
-	pgstrom_message *msg;
-	cl_program		program;
-	cl_kernel		kernel;
-	cl_mem			m_hash;
-	cl_mem			m_scan;
-	cl_int			ev_index;
-	cl_event		events[20];
-} clstate_gpuhashjoin;
-
-<<<<<<< HEAD
 typedef struct 
 {
 	pgstrom_message *msg;
@@ -2910,16 +2898,6 @@
 			goto error;
 		}
 		clghj->ev_index++;
-=======
-static void
-clserv_post_gpuhashjoin()
-{}
-
-static void
-clserv_exec_gpuhashjoin(pgstrom_gpuhashjoin *gpuhashjoin)
-{}
->>>>>>> b6c76a57
-
 		hjtable->m_hash = clghj->m_hash;
 		hjtable->ev_hash = clghj->events[0];
 	}
