/*
 * pg_strom.h
 *
 * Header file of pg_strom module
 * --
 * Copyright 2011-2020 (C) KaiGai Kohei <kaigai@kaigai.gr.jp>
 * Copyright 2014-2020 (C) The PG-Strom Development Team
 *
 * This software is an extension of PostgreSQL; You can use, copy,
 * modify or distribute it under the terms of 'LICENSE' included
 * within this package.
 */
#ifndef PG_STROM_H
#define PG_STROM_H

#include "postgres.h"
#if PG_VERSION_NUM < 100000
#error Base PostgreSQL version must be v10 or later
#endif
#define PG_MAJOR_VERSION		(PG_VERSION_NUM / 100)
#define PG_MINOR_VERSION		(PG_VERSION_NUM % 100)

#include "access/brin.h"
#include "access/brin_revmap.h"
#include "access/gist.h"
#include "access/hash.h"
#include "access/heapam.h"
#include "access/htup_details.h"
#include "access/reloptions.h"
#include "access/relscan.h"
#include "access/sysattr.h"
#include "access/tuptoaster.h"
#include "access/twophase.h"
#include "access/visibilitymap.h"
#include "access/xact.h"
#include "catalog/catalog.h"
#include "catalog/dependency.h"
#include "catalog/heap.h"
#include "catalog/indexing.h"
#include "catalog/namespace.h"
#include "catalog/objectaccess.h"
#include "catalog/objectaddress.h"
#include "catalog/pg_aggregate.h"
#include "catalog/pg_am.h"
#include "catalog/pg_attribute.h"
#include "catalog/pg_cast.h"
#include "catalog/pg_class.h"
#include "catalog/pg_database.h"
#include "catalog/pg_extension.h"
#include "catalog/pg_foreign_data_wrapper.h"
#include "catalog/pg_foreign_server.h"
#include "catalog/pg_foreign_table.h"
#include "catalog/pg_language.h"
#include "catalog/pg_namespace.h"
#include "catalog/pg_proc.h"
#include "catalog/pg_statistic.h"
#include "catalog/pg_tablespace.h"
#include "catalog/pg_trigger.h"
#include "catalog/pg_type.h"
#if PG_VERSION_NUM < 110000
#include "catalog/pg_type_fn.h"
#else
#include "catalog/pg_type_d.h"
#endif
#include "catalog/pg_user_mapping.h"
#include "commands/dbcommands.h"
#include "commands/defrem.h"
#include "commands/event_trigger.h"
#include "commands/explain.h"
#include "commands/proclang.h"
#include "commands/tablespace.h"
#include "commands/trigger.h"
#include "commands/typecmds.h"
#include "commands/variable.h"
#include "common/base64.h"
#include "common/md5.h"
#include "executor/executor.h"
#include "executor/nodeAgg.h"
#include "executor/nodeIndexscan.h"
#include "executor/nodeCustom.h"
#include "executor/nodeSubplan.h"
#include "fmgr.h"
#include "foreign/fdwapi.h"
#include "foreign/foreign.h"
#include "funcapi.h"
#include "lib/ilist.h"
#include "lib/stringinfo.h"
#include "libpq/be-fsstubs.h"
#include "libpq/libpq-fs.h"
#include "libpq/pqsignal.h"
#include "miscadmin.h"
#include "nodes/execnodes.h"
#include "nodes/extensible.h"
#include "nodes/makefuncs.h"
#include "nodes/nodeFuncs.h"
#include "nodes/pg_list.h"
#include "nodes/plannodes.h"
#include "nodes/primnodes.h"
#include "nodes/readfuncs.h"
#if PG_VERSION_NUM < 120000
#include "nodes/relation.h"
#endif
#include "nodes/supportnodes.h"
#if PG_VERSION_NUM >= 120000
#include "optimizer/appendinfo.h"
#endif
#include "optimizer/clauses.h"
#include "optimizer/cost.h"
#if PG_VERSION_NUM >= 120000
#include "optimizer/optimizer.h"
#endif
#include "optimizer/pathnode.h"
#include "optimizer/paths.h"
#include "optimizer/plancat.h"
#include "optimizer/planmain.h"
#include "optimizer/planner.h"
#include "optimizer/prep.h"
#include "optimizer/restrictinfo.h"
#include "optimizer/tlist.h"
#if PG_VERSION_NUM < 120000
#include "optimizer/var.h"
#endif
#include "parser/parse_coerce.h"
#include "parser/parsetree.h"
#include "parser/parse_func.h"
#include "parser/parse_oper.h"
#include "parser/scansup.h"
#include "pgstat.h"
#include "port/atomics.h"
#include "postmaster/bgworker.h"
#include "postmaster/postmaster.h"
#include "storage/buf.h"
#include "storage/buf_internals.h"
#include "storage/ipc.h"
#include "storage/itemptr.h"
#include "storage/fd.h"
#include "storage/large_object.h"
#include "storage/latch.h"
#include "storage/lmgr.h"
#include "storage/lock.h"
#include "storage/pg_shmem.h"
#include "storage/predicate.h"
#include "storage/proc.h"
#include "storage/procarray.h"
#include "storage/shmem.h"
#include "storage/smgr.h"
#include "storage/spin.h"
#include "utils/array.h"
#include "utils/arrayaccess.h"
#include "utils/builtins.h"
#include "utils/bytea.h"
#include "utils/cash.h"
#include "utils/catcache.h"
#include "utils/date.h"
#if PG_VERSION_NUM >= 120000
#include "utils/float.h"
#endif
#include "utils/fmgroids.h"
#include "utils/guc.h"
#include "utils/json.h"
#include "utils/jsonb.h"
#include "utils/inet.h"
#include "utils/int8.h"
#include "utils/inval.h"
#include "utils/lsyscache.h"
#include "utils/memutils.h"
#include "utils/numeric.h"
#include "utils/pg_crc.h"
#include "utils/pg_locale.h"
#include "utils/rangetypes.h"
#include "utils/regproc.h"
#include "utils/rel.h"
#include "utils/resowner.h"
#include "utils/ruleutils.h"
#include "utils/selfuncs.h"
#include "utils/snapmgr.h"
#include "utils/spccache.h"
#include "utils/syscache.h"
#if PG_VERSION_NUM < 120000
#include "utils/tqual.h"
#endif
#include "utils/typcache.h"
#include "utils/uuid.h"
#include "utils/varbit.h"
#include "utils/varlena.h"

#define CUDA_API_PER_THREAD_DEFAULT_STREAM		1
#include <cuda.h>
#include <nvrtc.h>
#ifdef WITH_CUFILE
#include <cufile.h>
#endif
#include <assert.h>
#include <pthread.h>
#include <unistd.h>
#include <float.h>
#include <libgen.h>
#include <limits.h>
#include <math.h>
#include <sys/ioctl.h>
#include <sys/mman.h>
#include <sys/stat.h>
#include <sys/sysmacros.h>
#include <sys/time.h>
#include <sys/types.h>
#include <sys/wait.h>
#include <sys/vfs.h>

#include "nvme_strom.h"
#include "arrow_defs.h"

/*
 * --------------------------------------------------------------------
 *
 * Configuration sections
 *
 * NOTE: We uses configuration of the host PostgreSQL system, instead of
 * own configure script, not to mismatch prerequisites for module build.
 * However, some (possible) configuration will lead unexpected behavior.
 * So, we put some checks to prevent unexpected host configurations.
 *
 * --------------------------------------------------------------------
 */
#if SIZEOF_DATUM != 8
#error PG-Strom expects 64bit platform
#endif
#ifndef USE_FLOAT4_BYVAL
#error PG-Strom expects float32 is referenced by value, not reference
#endif
#ifndef USE_FLOAT8_BYVAL
#error PG-Strom expexts float64 is referenced by value, not reference
#endif
#ifndef HAVE_INT64_TIMESTAMP
#error PG-Strom expects timestamp has 64bit integer format
#endif
#include "cuda_common.h"
#include "pg_compat.h"

#define RESTRACK_HASHSIZE		53
typedef struct GpuContext
{
	dlist_node		chain;
	pg_atomic_uint32 refcnt;
	ResourceOwner	resowner;
	cl_bool			never_use_mps;
	/* cuda resources per GpuContext */
	cl_int			cuda_dindex;
	CUdevice		cuda_device;
	CUcontext		cuda_context;
	CUevent		   *cuda_events0; /* per-worker general purpose event */
	CUevent		   *cuda_events1; /* per-worker general purpose event */
	/* resource management */
	slock_t			restrack_lock;
	dlist_head		restrack[RESTRACK_HASHSIZE];
	/* GPU device memory management */
	pthread_rwlock_t gm_rwlock;
	dlist_head		gm_normal_list;		/* list of device memory segments */
	dlist_head		gm_iomap_list;		/* list of I/O map memory segments */
	dlist_head		gm_managed_list;	/* list of managed memory segments */
	dlist_head		gm_hostmem_list;	/* list of Host memory segments */
	/* error information buffer */
	pg_atomic_uint32 error_level;
	int				error_code;
	const char	   *error_filename;
	int				error_lineno;
	const char	   *error_funcname;
	char			error_message[200];
	/* management of the work-queue */
	bool			worker_is_running;
	pg_atomic_uint32 *global_num_running_tasks;		/* shared statistics */
	pthread_mutex_t	worker_mutex;
	pthread_cond_t	worker_cond;
	pg_atomic_uint32 terminate_workers;
	dlist_head		pending_tasks;		/* list of GpuTask */
	cl_int			num_workers;
	pg_atomic_uint32 worker_index;
	pthread_t		worker_threads[FLEXIBLE_ARRAY_MEMBER];
} GpuContext;

/* Identifier of the Gpu Programs */
typedef cl_long					ProgramId;
#define INVALID_PROGRAM_ID		(-1L)

/*
 * GpuTask and related
 */
typedef enum {
	GpuTaskKind_GpuScan,
	GpuTaskKind_GpuJoin,
	GpuTaskKind_GpuPreAgg,
	GpuTaskKind_GpuSort,
	GpuTaskKind_PL_CUDA,
} GpuTaskKind;

typedef struct GpuTask				GpuTask;
typedef struct GpuTaskState			GpuTaskState;
typedef struct GpuTaskSharedState	GpuTaskSharedState;
typedef struct ArrowFdwState		ArrowFdwState;
typedef struct GpuStoreFdwState		GpuStoreFdwState;

/*
 * GpuTaskState
 *
 * A common structure of the state machine of GPU related tasks.
 */
struct NVMEScanState;
struct GpuTaskSharedState;

struct GpuTaskState
{
	CustomScanState	css;
	GpuContext	   *gcontext;
	GpuTaskKind		task_kind;		/* one of GpuTaskKind_* */
	ProgramId		program_id;		/* CUDA Program (to be acquired) */
	kern_parambuf  *kern_params;	/* Const/Param buffer */
	cl_int			optimal_gpu;	/* GPU preference on plan time */
	bool			scan_done;		/* True, if no more rows to read */

	/* fields for outer scan */
	Cost			outer_startup_cost;	/* copy from the outer path node */
	Cost			outer_total_cost;	/* copy from the outer path node */
	double			outer_plan_rows;	/* copy from the outer path node */
	int				outer_plan_width;	/* copy from the outer path node */
	cl_uint			outer_nrows_per_block;
	Bitmapset	   *outer_refs;		/* referenced outer attributes */
	Instrumentation	outer_instrument; /* runtime statistics, if any */
	TupleTableSlot *scan_overflow;	/* temporary buffer, if no space on PDS */
	/* BRIN index support on outer relation, if any */
	struct pgstromIndexState *outer_index_state;
	Bitmapset	   *outer_index_map;

	IndexScanDesc	outer_brin_index;	/* brin index of outer scan, if any */
	long			outer_brin_count;	/* # of blocks skipped by index */

	ArrowFdwState  *af_state;			/* for GpuTask on Arrow_Fdw */
	GpuStoreFdwState *gs_state;			/* for GpuTask on Gstore_Fdw */

	/*
	 * A state object for NVMe-Strom. If not NULL, GTS prefers BLOCK format
	 * as source data store. Then, SSD2GPU Direct SQL Execution will be kicked.
	 */
	struct NVMEScanState *nvme_sstate;
	long			nvme_count;			/* # of blocks loaded by SSD2GPU */

	/*
	 * fields to fetch rows from the current task
	 *
	 * NOTE: @curr_index is sufficient to point a particular row of KDS,
	 * if format is ROW, HASH and SLOT. However, BLOCK format has no direct
	 * pointer for each rows. It contains @nitems blocks and individual block
	 * contains uncertain number of rows. So, at BLOCK format, @curr_index
	 * is index of the current block, and @curr_lp_index is also index of
	 * the current line pointer.
	 * For all format, @curr_index == @nitems means no rows any more.
	 */
	cl_long			curr_index;		/* current position on the curr_task */
	cl_long			curr_lp_index;	/* index of LinePointer in a block */
	HeapTupleData	curr_tuple;		/* internal use of PDS_fetch() */
	struct GpuTask *curr_task;	/* a GpuTask currently processed */

	/* callbacks used by gputasks.c */
	GpuTask		 *(*cb_next_task)(GpuTaskState *gts);
	GpuTask		 *(*cb_terminator_task)(GpuTaskState *gts,
										cl_bool *task_is_ready);
	void		  (*cb_switch_task)(GpuTaskState *gts, GpuTask *gtask);
	TupleTableSlot *(*cb_next_tuple)(GpuTaskState *gts);
	int			  (*cb_process_task)(GpuTask *gtask,
									 CUmodule cuda_module);
	void		  (*cb_release_task)(GpuTask *gtask);
	/* list of GpuTasks (protexted with GpuContext->mutex) */
	dlist_head		ready_tasks;	/* list of tasks already processed */
	cl_uint			num_running_tasks;	/* # of running tasks */
	cl_uint			num_ready_tasks;	/* # of ready tasks */

	/* misc fields */
	cl_long			num_cpu_fallbacks;	/* # of CPU fallback chunks */
	uint64			debug_counter0;
	uint64			debug_counter1;
	uint64			debug_counter2;
	uint64			debug_counter3;

	/* co-operation with CPU parallel */
	GpuTaskSharedState *gtss;		/* DSM segment of GTS if any */
	ParallelContext	*pcxt;			/* Parallel context of PostgreSQL */
};

/*
 * GpuTaskSharedState
 */
struct GpuTaskSharedState
{
	/* for arrow_fdw file scan  */
	pg_atomic_uint32 af_rbatch_index;
	/* for gstore_fdw file scan (currently not used) */
	pg_atomic_uint64 gstore_read_pos;
	/* for block-based regular table scan */
	BlockNumber		pbs_nblocks;	/* # blocks in relation at start of scan */
	slock_t			pbs_mutex;		/* lock of the fields below */
	BlockNumber		pbs_startblock;	/* starting block number */
	BlockNumber		pbs_nallocated;	/* # of blocks allocated to workers */

	/* common parallel table scan descriptor */
	ParallelTableScanDescData phscan;
};

/*
 * GpuTaskRuntimeStat - common statistics
 */
typedef struct
{
	slock_t				lock;
	Instrumentation		outer_instrument;
	pg_atomic_uint64	source_nitems;
	pg_atomic_uint64	nitems_filtered;
	pg_atomic_uint64	nvme_count;
	pg_atomic_uint64	brin_count;
	pg_atomic_uint64	fallback_count;
	/* debug counter */
	pg_atomic_uint64	debug_counter0;
	pg_atomic_uint64	debug_counter1;
	pg_atomic_uint64	debug_counter2;
	pg_atomic_uint64	debug_counter3;
} GpuTaskRuntimeStat;

static inline void
mergeGpuTaskRuntimeStatParallelWorker(GpuTaskState *gts,
									  GpuTaskRuntimeStat *gt_rtstat)
{
	Assert(IsParallelWorker());
	if (!gt_rtstat)
		return;
	SpinLockAcquire(&gt_rtstat->lock);
	InstrAggNode(&gt_rtstat->outer_instrument,
				 &gts->outer_instrument);
	SpinLockRelease(&gt_rtstat->lock);
	pg_atomic_add_fetch_u64(&gt_rtstat->nvme_count, gts->nvme_count);
	pg_atomic_add_fetch_u64(&gt_rtstat->brin_count, gts->outer_brin_count);
	pg_atomic_add_fetch_u64(&gt_rtstat->fallback_count,
							gts->num_cpu_fallbacks);
	/* debug counter */
	if (gts->debug_counter0 != 0)
		pg_atomic_add_fetch_u64(&gt_rtstat->debug_counter0, gts->debug_counter0);
	if (gts->debug_counter1 != 0)
		pg_atomic_add_fetch_u64(&gt_rtstat->debug_counter1, gts->debug_counter1);
	if (gts->debug_counter2 != 0)
		pg_atomic_add_fetch_u64(&gt_rtstat->debug_counter2, gts->debug_counter2);
	if (gts->debug_counter3 != 0)
		pg_atomic_add_fetch_u64(&gt_rtstat->debug_counter3, gts->debug_counter3);
}

static inline void
mergeGpuTaskRuntimeStat(GpuTaskState *gts,
						GpuTaskRuntimeStat *gt_rtstat)
{
	InstrAggNode(&gts->outer_instrument,
				 &gt_rtstat->outer_instrument);
	gts->outer_instrument.tuplecount = (double)
		pg_atomic_read_u64(&gt_rtstat->source_nitems);
	gts->outer_instrument.nfiltered1 = (double)
		pg_atomic_read_u64(&gt_rtstat->nitems_filtered);
	gts->nvme_count += pg_atomic_read_u64(&gt_rtstat->nvme_count);
	gts->outer_brin_count += pg_atomic_read_u64(&gt_rtstat->brin_count);
	gts->num_cpu_fallbacks += pg_atomic_read_u64(&gt_rtstat->fallback_count);

	gts->debug_counter0 += pg_atomic_read_u64(&gt_rtstat->debug_counter0);
	gts->debug_counter1 += pg_atomic_read_u64(&gt_rtstat->debug_counter1);
	gts->debug_counter2 += pg_atomic_read_u64(&gt_rtstat->debug_counter2);
	gts->debug_counter3 += pg_atomic_read_u64(&gt_rtstat->debug_counter3);

	if (gts->css.ss.ps.instrument)
		memcpy(&gts->css.ss.ps.instrument->bufusage,
			   &gts->outer_instrument.bufusage,
			   sizeof(BufferUsage));
}

/*
 * GpuTask
 *
 * It is a unit of task to be sent GPU server. Thus, this object must be
 * allocated on the DMA buffer area.
 */
struct GpuTask
{
	kern_errorbuf	kerror;			/* error status of the task */
	dlist_node		chain;			/* link to the task state list */
	GpuTaskKind		task_kind;		/* same with GTS's one */
	ProgramId		program_id;		/* same with GTS's one */
	GpuTaskState   *gts;			/* GTS reference in the backend */
	bool			cpu_fallback;	/* true, if task needs CPU fallback */
};

/*
 * Type declarations for code generator
 */
#define DEVKERNEL_NEEDS_GPUSCAN			0x00000001	/* GpuScan */
#define DEVKERNEL_NEEDS_GPUJOIN			0x00000002	/* GpuJoin */
#define DEVKERNEL_NEEDS_GPUPREAGG		0x00000004	/* GpuPreAgg */
#define DEVKERNEL_NEEDS_GPUSORT			0x00000008	/* GpuSort */

#define DEVKERNEL_NEEDS_PRIMITIVE		0x00000100
#define DEVKERNEL_NEEDS_TIMELIB			0x00000200
#define DEVKERNEL_NEEDS_TEXTLIB			0x00000400
#define DEVKERNEL_NEEDS_JSONLIB			0x00000800
#define DEVKERNEL_NEEDS_MISCLIB			0x00001000
#define DEVKERNEL_NEEDS_RANGETYPE		0x00002000
#define DEVKERNEL_NEEDS_POSTGIS			0x00004000

#define DEVKERNEL_BUILD_DEBUG_INFO		0x80000000

struct devtype_info;
struct devfunc_info;
struct devcast_info;
struct codegen_context;

typedef cl_uint (*devtype_hashfunc_type)(struct devtype_info *dtype,
										 Datum datum);

typedef struct devtype_info {
	dlist_node	chain;
	cl_uint		hashvalue;
	Oid			type_oid;
	uint32		type_flags;
	int16		type_length;
	int16		type_align;
	bool		type_byval;
	bool		type_is_negative;
	const char *type_name;	/* name of device type; same of SQL's type */
	/* oid of type related functions */
	Oid			type_eqfunc;	/* function to check equality */
	Oid			type_cmpfunc;	/* function to compare two values */
	/* constant initializer cstring, if any */
	const char *max_const;
	const char *min_const;
	const char *zero_const;
	/*
	 * required size for extra buffer, if device type has special
	 * internal representation, or device type needs working buffer
	 * on device-side projection.
	 */
	int			extra_sz;
	/* type specific hash-function; to be compatible to device code */
	devtype_hashfunc_type hash_func;
	/* element type of array, if type is array */
	struct devtype_info *type_element;
	/* properties of sub-fields, if type is composite */
	int			comp_nfields;
	struct devtype_info *comp_subtypes[FLEXIBLE_ARRAY_MEMBER];
} devtype_info;

/*
 * Per-function callback to estimate maximum expected length of
 * the function result. -1, if cannot estimate it.
 * If device function may consume per-thread varlena buffer, it
 * should expand context->varlena_bufsz.
 */
typedef int (*devfunc_result_sz_type)(struct codegen_context *context,
									  struct devfunc_info *dfunc,
									  Expr **args, int *args_width);
typedef struct devfunc_info {
	dlist_node	chain;
	cl_uint		hashvalue;
	Oid			func_oid;		/* OID of the SQL function */
	Oid			func_collid;	/* OID of collation, if collation aware */
	bool		func_is_negative;	/* True, if not supported by GPU */
	bool		func_is_strict;		/* True, if NULL strict function */
	/* fields below are valid only if func_is_negative is false */
	int32		func_flags;		/* Extra flags of this function */
	List	   *func_args;		/* argument types by devtype_info */
	devtype_info *func_rettype;	/* result type by devtype_info */
	const char *func_sqlname;	/* name of the function in SQL side */
	const char *func_devname;	/* name of the function in device side */
	Cost		func_devcost;	/* relative cost to run function on GPU */
	devfunc_result_sz_type devfunc_result_sz; /* result width estimator */
} devfunc_info;

/*
 * Callback on CoerceViaIO (type cast using in/out handler).
 * In some special cases, device code can handle this class of type cast.
 */
typedef int (*devcast_coerceviaio_callback_f)(struct codegen_context *context,
											  struct devcast_info *dcast,
											  CoerceViaIO *node);

typedef struct devcast_info {
	dlist_node		chain;
	cl_uint			hashvalue;
	devtype_info   *src_type;
	devtype_info   *dst_type;
	char			castmethod;	/* one of COERCION_METHOD_* */
	devcast_coerceviaio_callback_f dcast_coerceviaio_callback;
} devcast_info;

/*
 * State structure of NVMe-Strom per GpuTaskState
 */
typedef struct GPUDirectFileDesc
{
	int				rawfd;
#ifdef WITH_CUFILE
	CUfileHandle_t	fhandle;
#endif
} GPUDirectFileDesc;

typedef struct NVMEScanState
{
	cl_uint			nrows_per_block;
	cl_uint			nblocks_per_chunk;
	BlockNumber		curr_segno;
	Buffer			curr_vmbuffer;
	BlockNumber		nr_segs;
	GPUDirectFileDesc files[FLEXIBLE_ARRAY_MEMBER];
} NVMEScanState;

/*
 * pgstrom_data_store - a data structure with various format to exchange
 * a data chunk between the host and CUDA server.
 */
typedef struct pgstrom_data_store
{
	/* GpuContext which owns this data store */
	GpuContext		   *gcontext;

	/* reference counter */
	pg_atomic_uint32	refcnt;

	/*
	 * NOTE: Extra information for KDS_FORMAT_BLOCK.
	 * @nblocks_uncached is number of PostgreSQL blocks, to be processed
	 * by NVMe-Strom. If @nblocks_uncached > 0, the tail of PDS shall be
	 * filled up by an array of strom_dma_chunk.
	 * @filedesc is file-descriptor of the underlying blocks.
	 *
	 * NOTE: Extra information for KDS_FORMAT_ARROW
	 * @iovec introduces pairs of destination offset, file offset and
	 * chunk length to be read (usually by SSD-to-GPU Direct SQL).
	 * If NULL, KDS is preliminary loaded by CPU and filesystem, and
	 * PDS is also allocated on managed memory area. So, worker don't
	 * need to kick DMA operations explicitly.
	 *
	 * NOTE: Extra information for KDS_FORMAT_COLUMN
	 * @gs_sstate points the GpuStoreShareState for reference IPC handle
	 * of the main/extra buffer on the device. This IPC handle is only
	 * valid under the read lock.
	 */
	cl_uint				nblocks_uncached;	/* for KDS_FORMAT_BLOCK */
	GPUDirectFileDesc	filedesc;
	strom_io_vector	   *iovec;				/* for KDS_FORMAT_ARROW */
	/* for KDS_FORMAT_COLUMN */
	void			   *gs_sstate;
	CUdeviceptr			m_kds_base;
	CUdeviceptr			m_kds_extra;
	/* data chunk in kernel portion */
	kern_data_store kds	__attribute__ ((aligned (STROMALIGN_LEN)));
} pgstrom_data_store;

/*
 * --------------------------------------------------------------------
 *
 * Function Declarations
 *
 * --------------------------------------------------------------------
 */

/*
 * gpu_device.c
 */
typedef struct DevAttributes
{
	cl_int		NUMA_NODE_ID;
	cl_int		DEV_ID;
	char		DEV_NAME[256];
	char		DEV_UUID[48];
	size_t		DEV_TOTAL_MEMSZ;
	cl_int		CORES_PER_MPU;
#define DEV_ATTR(LABEL,a,b,c)		\
	cl_int		LABEL;
#include "device_attrs.h"
#undef DEV_ATTR
} DevAttributes;

extern DevAttributes   *devAttrs;
extern cl_int			numDevAttrs;
extern cl_ulong			devComputeCapability;
extern cl_uint			devBaselineMaxThreadsPerBlock;

extern void pgstrom_init_gpu_device(void);

#define GPUKERNEL_MAX_SM_MULTIPLICITY		4

extern CUresult gpuOccupancyMaxPotentialBlockSize(int *p_min_grid_sz,
												  int *p_max_block_sz,
												  CUfunction kern_function,
												  size_t dyn_shmem_per_block,
												  size_t dyn_shmem_per_thread);
extern CUresult gpuOptimalBlockSize(int *p_grid_sz,
									int *p_block_sz,
									CUfunction kern_function,
									CUdevice cuda_device,
									size_t dyn_shmem_per_block,
									size_t dyn_shmem_per_thread);
extern CUresult __gpuOptimalBlockSize(int *p_grid_sz,
									  int *p_block_sz,
									  CUfunction kern_function,
									  int cuda_dindex,
									  size_t dyn_shmem_per_block,
									  size_t dyn_shmem_per_thread);
/*
 * shmbuf.c
 */
extern MemoryContext	SharedMemoryContextCreate(const char *name);
extern void				pgstrom_init_shmbuf(void);
extern MemoryContext	TopSharedMemoryContext;

/*
 * gpu_mmgr.c
 */
extern CUresult __gpuMemAllocRaw(GpuContext *gcontext,
								 CUdeviceptr *p_devptr,
								 size_t bytesize,
								 const char *filename, int lineno);
extern CUresult __gpuMemAllocManagedRaw(GpuContext *gcontext,
										CUdeviceptr *p_devptr,
										size_t bytesize,
										int flags,
										const char *filename, int lineno);
extern CUresult __gpuMemAllocHostRaw(GpuContext *gcontext,
									 void **p_hostptr,
									 size_t bytesize,
									 const char *filename, int lineno);
extern CUresult __gpuMemAllocDev(GpuContext *gcontext,
								 CUdeviceptr *p_deviceptr,
								 size_t bytesize,
								 CUipcMemHandle *p_mhandle,
								 const char *filename, int lineno);
extern CUresult __gpuMemAlloc(GpuContext *gcontext,
							  CUdeviceptr *p_devptr,
							  size_t bytesize,
							  const char *filename, int lineno);
extern CUresult __gpuMemAllocManaged(GpuContext *gcontext,
									 CUdeviceptr *p_devptr,
									 size_t bytesize,
									 int flags,
									 const char *filename, int lineno);
extern CUresult __gpuMemAllocIOMap(GpuContext *gcontext,
								   CUdeviceptr *p_devptr,
								   size_t bytesize,
								   const char *filename, int lineno);
extern size_t	gpuMemAllocIOMapMaxLength(void);
extern CUresult __gpuMemAllocHost(GpuContext *gcontext,
								  void **p_hostptr,
								  size_t bytesize,
								  const char *filename, int lineno);
extern CUresult __gpuMemAllocPreserved(cl_int cuda_dindex,
									   CUipcMemHandle *ipc_mhandle,
									   ssize_t bytesize,
									   const char *filename, int lineno);
extern CUresult __gpuIpcOpenMemHandle(GpuContext *gcontext,
									  CUdeviceptr *p_deviceptr,
									  CUipcMemHandle m_handle,
									  unsigned int flags,
									  const char *filename, int lineno);
extern CUresult gpuMemFree(GpuContext *gcontext,
						   CUdeviceptr devptr);
extern CUresult gpuMemFreeHost(GpuContext *gcontext,
							   void *hostptr);
extern CUresult gpuMemFreePreserved(cl_int cuda_dindex,
									CUipcMemHandle m_handle);
extern CUresult gpuIpcCloseMemHandle(GpuContext *gcontext,
									 CUdeviceptr m_deviceptr);

#define gpuMemAllocRaw(a,b,c)				\
	__gpuMemAllocRaw((a),(b),(c),__FILE__,__LINE__)
#define gpuMemAllocManagedRaw(a,b,c,d)		\
	__gpuMemAllocManagedRaw((a),(b),(c),(d),__FILE__,__LINE__)
#define gpuMemAllocHostRaw(a,b,c)			\
	__gpuMemAllocHostRaw((a),(b),(c),__FILE__,__LINE__)
#define gpuMemAllocDev(a,b,c,d)				\
	__gpuMemAllocDev((a),(b),(c),(d),__FILE__,__LINE__)
#define gpuMemAlloc(a,b,c)					\
	__gpuMemAlloc((a),(b),(c),__FILE__,__LINE__)
#define gpuMemAllocManaged(a,b,c,d)			\
	__gpuMemAllocManaged((a),(b),(c),(d),__FILE__,__LINE__)
#define gpuMemAllocIOMap(a,b,c)				\
	__gpuMemAllocIOMap((a),(b),(c),__FILE__,__LINE__)
#define gpuMemAllocHost(a,b,c)				\
	__gpuMemAllocHost((a),(b),(c),__FILE__,__LINE__)
#define gpuMemAllocPreserved(a,b,c)						\
	__gpuMemAllocPreserved((a),(b),(c),__FILE__,__LINE__)
#define gpuIpcOpenMemHandle(a,b,c,d)		\
	__gpuIpcOpenMemHandle((a),(b),(c),(d),__FILE__,__LINE__)

extern void gpuMemReclaimSegment(GpuContext *gcontext);

extern void gpuMemCopyFromSSD(CUdeviceptr m_kds, pgstrom_data_store *pds);

extern void pgstrom_gpu_mmgr_init_gpucontext(GpuContext *gcontext);
extern void pgstrom_gpu_mmgr_cleanup_gpucontext(GpuContext *gcontext);
extern void pgstrom_init_gpu_mmgr(void);

/*
 * gpu_context.c
 */
extern int		global_max_async_tasks;		/* GUC */
extern int		local_max_async_tasks;		/* GUC */
extern __thread GpuContext	   *GpuWorkerCurrentContext;
extern __thread sigjmp_buf	   *GpuWorkerExceptionStack;
extern __thread int				GpuWorkerIndex;
#define CU_CONTEXT_PER_THREAD					\
	(GpuWorkerCurrentContext->cuda_context)
#define CU_DEVICE_PER_THREAD					\
	(GpuWorkerCurrentContext->cuda_device)
#define CU_DINDEX_PER_THREAD					\
	(GpuWorkerCurrentContext->cuda_dindex)
#define CU_EVENT0_PER_THREAD					\
	(GpuWorkerCurrentContext->cuda_events0[GpuWorkerIndex])
#define CU_EVENT1_PER_THREAD					\
	(GpuWorkerCurrentContext->cuda_events1[GpuWorkerIndex])

extern void GpuContextWorkerReportError(int elevel,
										int errcode,
										const char *__filename, int lineno,
										const char *funcname,
										const char *fmt, ...)
	pg_attribute_printf(6,7);

static inline void
CHECK_FOR_GPUCONTEXT(GpuContext *gcontext)
{
	uint32		error_level = pg_atomic_read_u32(&gcontext->error_level);
	/*
	 * NOTE: The least bit of the error_level is a flag to indicate
	 * whether the error information is ready or not.
	 */
	if (error_level >= 2 * ERROR)
	{
		while ((error_level & 1) != 0)
		{
			pg_usleep(1000L);
			error_level = pg_atomic_read_u32(&gcontext->error_level);
		}
		if (errstart(error_level / 2,
					 gcontext->error_filename,
					 gcontext->error_lineno,
					 gcontext->error_funcname, NULL))
		{
			errcode(gcontext->error_code);
			errmsg("%s", gcontext->error_message);
			errfinish(0);
		}
	}
	CHECK_FOR_INTERRUPTS();
}
extern CUresult gpuInit(unsigned int flags);
extern GpuContext *AllocGpuContext(int cuda_dindex,
								   bool never_use_mps,
								   bool activate_context,
								   bool activate_workers);
extern void ActivateGpuContext(GpuContext *gcontext);
extern void ActivateGpuContextNoWorkers(GpuContext *gcontext);
extern GpuContext *GetGpuContext(GpuContext *gcontext);
extern void PutGpuContext(GpuContext *gcontext);
extern void SynchronizeGpuContext(GpuContext *gcontext);
extern void SynchronizeGpuContextOnDSMDetach(dsm_segment *seg, Datum arg);

#define GPUMEM_DEVICE_RAW_EXTRA		((void *)(~0L))
#define GPUMEM_HOST_RAW_EXTRA		((void *)(~1L))

extern bool trackCudaProgram(GpuContext *gcontext, ProgramId program_id,
							 const char *filename, int lineno);
extern void untrackCudaProgram(GpuContext *gcontext, ProgramId program_id);
extern bool trackGpuMem(GpuContext *gcontext, CUdeviceptr devptr, void *extra,
						const char *filename, int lineno);
extern void *lookupGpuMem(GpuContext *gcontext, CUdeviceptr devptr);
extern void *untrackGpuMem(GpuContext *gcontext, CUdeviceptr devptr);
extern bool trackGpuMemIPC(GpuContext *gcontext,
						   CUdeviceptr devptr, void *extra,
						   const char *filename, int lineno);
extern void *untrackGpuMemIPC(GpuContext *gcontext, CUdeviceptr devptr);
extern bool trackRawFileDesc(GpuContext *gcontext, GPUDirectFileDesc *fdesc,
							 const char *filename, int lineno);
<<<<<<< HEAD
extern void untrackRawFileDesc(GpuContext *gcontext, GPUDirectFileDesc *fdesc);
=======
extern void untrackRawFileDesc(GpuContext *gcontext, int filedesc);
extern CUmodule __GpuContextLookupModule(GpuContext *gcontext,
										 ProgramId program_id,
										 const char *filename, int lineno);
#define GpuContextLookupModule(a,b)			\
	__GpuContextLookupModule((a),(b),__FILE__,__LINE__)
>>>>>>> b7838365
extern void pgstrom_init_gpu_context(void);

/*
 * Exception handling for work-queue of GpuContext
 */
#define STROM_TRY() \
	do { \
		ErrorContextCallback *saved_context_stack = error_context_stack; \
		sigjmp_buf *saved_exception_stack = (!GpuWorkerCurrentContext \
											 ? PG_exception_stack \
											 : GpuWorkerExceptionStack); \
		sigjmp_buf	local_sigjmp_buf; \
		if (sigsetjmp(local_sigjmp_buf, 0) == 0) \
		{ \
			if (!GpuWorkerCurrentContext)\
				PG_exception_stack = &local_sigjmp_buf; \
			else \
				GpuWorkerExceptionStack = &local_sigjmp_buf;

#define STROM_CATCH() \
		} \
		else \
		{ \
			if (!GpuWorkerCurrentContext) \
			{ \
				PG_exception_stack = saved_exception_stack;	\
				error_context_stack = saved_context_stack;	\
			} \
			else \
				GpuWorkerExceptionStack = saved_exception_stack

#define STROM_END_TRY()\
		} \
		if (!GpuWorkerCurrentContext) \
		{ \
			PG_exception_stack = saved_exception_stack; \
			error_context_stack = saved_context_stack; \
		} \
		else \
		{ \
			 GpuWorkerExceptionStack = saved_exception_stack; \
		} \
	} while(0)

#define STROM_RE_THROW() \
	do { \
		if (!GpuWorkerCurrentContext) \
			PG_RE_THROW(); \
		else \
			siglongjmp(*GpuWorkerExceptionStack, 1); \
	} while(0)

#define STROM_REPORT_ERROR(elevel,elabel,fmt,...)						\
	do {																\
		if (!GpuWorkerCurrentContext)									\
			elog((elevel), fmt, ##__VA_ARGS__);							\
		else if ((elevel) < ERROR)										\
		{																\
			if ((elevel) >= log_min_messages)							\
				fprintf(stderr, "%s: " fmt " (%s:%d)\n",				\
						(elabel), ##__VA_ARGS__,						\
						__FILE__, __LINE__);							\
		}																\
		else															\
		{																\
			GpuContextWorkerReportError((elevel),						\
										ERRCODE_INTERNAL_ERROR,			\
										__FILE__, __LINE__,				\
										PG_FUNCNAME_MACRO,				\
										fmt, ##__VA_ARGS__);			\
			pg_unreachable();											\
		}																\
	} while(0)

#define wlog(fmt,...)							\
	STROM_REPORT_ERROR(LOG,"Log",fmt,##__VA_ARGS__)
#define wnotice(fmt,...)						\
	STROM_REPORT_ERROR(NOTICE,"Notice",fmt,##__VA_ARGS__)
#define werror(fmt,...)							\
	STROM_REPORT_ERROR(ERROR,"Error",fmt,##__VA_ARGS__)
#define wfatal(fmt,...)							\
	STROM_REPORT_ERROR(FATAL,"Fatal",fmt,##__VA_ARGS__)
#define wpanic(fmt,...)							\
	STROM_REPORT_ERROR(PANIC,"Panic",fmt,##__VA_ARGS__)

static inline void
CHECK_WORKER_TERMINATION(void)
{
	if (pg_atomic_read_u32(&GpuWorkerCurrentContext->terminate_workers))
		werror("GpuContext worker termination");
}

#define GPUCONTEXT_PUSH(gcontext)										\
	do {																\
		CUresult	____rc;												\
																		\
		____rc = cuCtxPushCurrent((gcontext)->cuda_context);			\
		if (____rc != CUDA_SUCCESS)										\
			wfatal("failed on cuCtxPushCurrent: %s", errorText(____rc))

#define GPUCONTEXT_POP(gcontext)										\
		____rc = cuCtxPopCurrent(NULL);									\
		if (____rc != CUDA_SUCCESS)										\
			wfatal("failed on cuCtxPopCurrent: %s", errorText(____rc));	\
	} while(0)

/*
 * gpu_tasks.c
 */
extern kern_parambuf *construct_kern_parambuf(List *used_params,
											  ExprContext *econtext,
											  List *custom_scan_tlist);
extern void pgstromInitGpuTaskState(GpuTaskState *gts,
									GpuContext *gcontext,
									GpuTaskKind task_kind,
									List *outer_refs,
									List *used_params,
									cl_int optimal_gpu,
									cl_uint outer_nrows_per_block,
									cl_int eflags);
extern TupleTableSlot *pgstromExecGpuTaskState(GpuTaskState *gts);
extern void pgstromRescanGpuTaskState(GpuTaskState *gts);
extern void pgstromReleaseGpuTaskState(GpuTaskState *gts,
									   GpuTaskRuntimeStat *gt_rtstat);
extern void pgstromExplainGpuTaskState(GpuTaskState *gts, ExplainState *es);
extern Size pgstromEstimateDSMGpuTaskState(GpuTaskState *gts,
										   ParallelContext *pcxt);
extern void pgstromInitDSMGpuTaskState(GpuTaskState *gts,
									   ParallelContext *pcxt,
									   void *coordinate);
extern void pgstromInitWorkerGpuTaskState(GpuTaskState *gts,
										  void *coordinate);
extern void pgstromReInitializeDSMGpuTaskState(GpuTaskState *gts);

extern GpuTask *fetch_next_gputask(GpuTaskState *gts);

extern void pgstromInitGpuTask(GpuTaskState *gts, GpuTask *gtask);
extern void pgstrom_init_gputasks(void);

/*
 * nvme_strom.c
 */
extern Size	nvme_strom_threshold(void);
extern int	nvme_strom_ioctl(int cmd, void *arg);
extern int	GetOptimalGpuForFile(File fdesc);
extern int	GetOptimalGpuForRelation(PlannerInfo *root,
									 RelOptInfo *rel);
extern bool ScanPathWillUseNvmeStrom(PlannerInfo *root,
									 RelOptInfo *baserel);
extern bool RelationCanUseNvmeStrom(Relation relation);
extern void	pgstrom_init_nvme_strom(void);

/*
 * cuda_program.c
 */
extern ProgramId __pgstrom_create_cuda_program(GpuContext *gcontext,
											   cl_uint extra_flags,
											   cl_uint varlena_bufsz,
											   const char *kern_source,
											   const char *kern_define,
											   bool wait_for_build,
											   bool explain_only,
											   const char *filename,
											   int lineno);
#define pgstrom_create_cuda_program(a,b,c,d,e,f,g)				\
	__pgstrom_create_cuda_program((a),(b),(c),(d),(e),(f),(g),	\
								  __FILE__,__LINE__)
extern CUmodule pgstrom_load_cuda_program(ProgramId program_id);
extern void pgstrom_put_cuda_program(GpuContext *gcontext,
									 ProgramId program_id);
extern void pgstrom_build_session_info(StringInfo str,
									   GpuTaskState *gts,
									   cl_uint extra_flags);

extern char *pgstrom_cuda_source_string(ProgramId program_id);
extern const char *pgstrom_cuda_source_file(ProgramId program_id);
extern const char *pgstrom_cuda_binary_file(ProgramId program_id);
extern void pgstrom_init_cuda_program(void);

/*
 * codegen.c
 */
struct codegen_context {
	StringInfoData	str;
	StringInfoData	decl_temp;	/* declarations of temporary variables */
	int				decl_count;	/* # of temporary variabes in decl */
	PlannerInfo *root;		//not necessary?
	RelOptInfo	*baserel;	/* scope of Var-node, if any */
	List	   *used_params;/* list of Const/Param in use */
	List	   *used_vars;	/* list of Var in use */
	Bitmapset  *param_refs;	/* referenced parameters */
	const char *var_label;	/* prefix of var reference, if exist */
	const char *kds_label;	/* label to reference kds, if exist */
	List	   *pseudo_tlist;	/* pseudo tlist expression, if any */
	int			extra_flags;	/* external libraries to be included */
	int			varlena_bufsz;	/* required size of temporary varlena buffer */
	int			devcost;	/* relative device cost */
};
typedef struct codegen_context	codegen_context;

extern void pgstrom_codegen_typeoid_declarations(StringInfo buf);
extern devtype_info *pgstrom_devtype_lookup(Oid type_oid);
extern devtype_info *pgstrom_devtype_lookup_and_track(Oid type_oid,
											  codegen_context *context);
extern devfunc_info *pgstrom_devfunc_lookup(Oid func_oid,
											Oid func_rettype,
											List *func_args,
											Oid func_collid);
extern devfunc_info *pgstrom_devfunc_lookup_type_equal(devtype_info *dtype,
													   Oid type_collid);
extern devfunc_info *pgstrom_devfunc_lookup_type_compare(devtype_info *dtype,
														 Oid type_collid);
extern void pgstrom_devfunc_track(codegen_context *context,
								  devfunc_info *dfunc);
extern devcast_info *pgstrom_devcast_lookup(Oid src_type_oid,
											Oid dst_type_oid,
											char castmethod);
extern bool pgstrom_devtype_can_relabel(Oid src_type_oid,
										Oid dst_type_oid);
extern char *pgstrom_codegen_expression(Node *expr, codegen_context *context);
extern void pgstrom_codegen_param_declarations(StringInfo buf,
											   codegen_context *context);
extern void pgstrom_union_type_declarations(StringInfo buf,
											const char *name,
											List *type_oid_list);
extern bool __pgstrom_device_expression(PlannerInfo *root,
										RelOptInfo *baserel,
										Expr *expr,
										int *p_devcost,
										int *p_extra_sz,
										const char *filename, int lineno);
#define pgstrom_device_expression(a,b,c)				\
	__pgstrom_device_expression((a),(b),(c),NULL,NULL,	\
								__FILE__,__LINE__)
#define pgstrom_device_expression_devcost(a,b,c,d)		\
	__pgstrom_device_expression((a),(b),(c),(d),NULL,	\
								__FILE__,__LINE__)
#define pgstrom_device_expression_extrasz(a,b,c,d)		\
	__pgstrom_device_expression((a),(b),(c),NULL,(d),	\
								__FILE__,__LINE__)

extern void pgstrom_init_codegen_context(codegen_context *context,
										 PlannerInfo *root,
										 RelOptInfo *baserel);
extern void pgstrom_init_codegen(void);

/*
 * datastore.c
 */
extern cl_uint estimate_num_chunks(Path *pathnode);
extern bool KDS_fetch_tuple_row(TupleTableSlot *slot,
								kern_data_store *kds,
								HeapTuple tuple_buf,
								size_t row_index);
extern bool KDS_fetch_tuple_slot(TupleTableSlot *slot,
								 kern_data_store *kds,
								 size_t row_index);
extern Datum KDS_fetch_datum_column(kern_data_store *kds,
									kern_colmeta *cmeta,
									size_t row_index,
									bool *p_isnull);
extern void __KDS_store_datum_column(kern_data_store *kds,
									 kern_colmeta *cmeta,
									 size_t row_index,
									 Datum datum, bool isnull);
extern void  KDS_store_datum_column(kern_data_store *kds,
									kern_colmeta *cmeta,
									size_t row_index,
									Datum datum, bool isnull);
extern bool KDS_fetch_tuple_column(TupleTableSlot *slot,
								   kern_data_store *kds,
								   size_t row_index);
extern bool PDS_fetch_tuple(TupleTableSlot *slot,
							pgstrom_data_store *pds,
							GpuTaskState *gts);
extern kern_data_store *__KDS_clone(GpuContext *gcontext,
									kern_data_store *kds,
									const char *filename, int lineno);
extern pgstrom_data_store *__PDS_clone(pgstrom_data_store *pds,
									   const char *filename, int lineno);
extern pgstrom_data_store *PDS_retain(pgstrom_data_store *pds);
extern void PDS_release(pgstrom_data_store *pds);

extern size_t	KDS_calculateHeadSize(TupleDesc tupdesc);
extern bool		KDS_schemaIsCompatible(TupleDesc tupdesc,
									   kern_data_store *kds);
extern void init_kernel_data_store(kern_data_store *kds,
								   TupleDesc tupdesc,
								   Size length,
								   int format,
								   uint nrooms);

extern pgstrom_data_store *__PDS_create_row(GpuContext *gcontext,
											TupleDesc tupdesc,
											Size length,
											const char *fname, int lineno);
extern pgstrom_data_store *__PDS_create_hash(GpuContext *gcontext,
											 TupleDesc tupdesc,
											 Size length,
											 const char *fname, int lineno);
extern pgstrom_data_store *__PDS_create_slot(GpuContext *gcontext,
											 TupleDesc tupdesc,
											 size_t bytesize,
											 const char *filename, int lineno);
extern pgstrom_data_store *__PDS_create_block(GpuContext *gcontext,
											  TupleDesc tupdesc,
											  NVMEScanState *nvme_sstate,
											  const char *fname, int lineno);
#define PDS_create_row(a,b,c)					\
	__PDS_create_row((a),(b),(c),__FILE__,__LINE__)
#define PDS_create_hash(a,b,c)					\
	__PDS_create_hash((a),(b),(c),__FILE__,__LINE__)
#define PDS_create_slot(a,b,c)					\
	__PDS_create_slot((a),(b),(c),__FILE__,__LINE__)
#define PDS_create_block(a,b,c)					\
	__PDS_create_block((a),(b),(c),__FILE__,__LINE__)
#define KDS_clone(a,b)							\
	__KDS_clone((a),(b),__FILE__,__LINE__)
#define PDS_clone(a)							\
	__PDS_clone((a),__FILE__,__LINE__)

extern void KDS_dump_schema(kern_data_store *kds);

//XXX - to be gpu_task.c?
extern void PDS_init_heapscan_state(GpuTaskState *gts);
extern void PDS_end_heapscan_state(GpuTaskState *gts);
extern void PDS_fillup_blocks(pgstrom_data_store *pds);
extern void __PDS_fillup_arrow(pgstrom_data_store *pds_dst,
							   GpuContext *gcontext,
							   kern_data_store *kds_head,
							   int fdesc, strom_io_vector *iovec);
extern pgstrom_data_store *PDS_fillup_arrow(pgstrom_data_store *pds_src);
extern pgstrom_data_store *PDS_writeback_arrow(pgstrom_data_store *pds_src,
											   CUdeviceptr m_kds_src);
extern bool KDS_insert_tuple(kern_data_store *kds,
							 TupleTableSlot *slot);
#define PDS_insert_tuple(pds,slot)	KDS_insert_tuple(&(pds)->kds,slot)

extern bool KDS_insert_hashitem(kern_data_store *kds,
								TupleTableSlot *slot,
								cl_uint hash_value);
extern void pgstrom_init_datastore(void);

/*
 * relscan.c
 */
extern IndexOptInfo *pgstrom_tryfind_brinindex(PlannerInfo *root,
											   RelOptInfo *baserel,
											   List **p_indexConds,
											   List **p_indexQuals,
											   cl_long *p_indexNBlocks);
#define PGSTROM_RELSCAN_NORMAL			0x0000
#define PGSTROM_RELSCAN_SSD2GPU			0x0001
#define PGSTROM_RELSCAN_BRIN_INDEX		0x0002
extern int pgstrom_common_relscan_cost(PlannerInfo *root,
									   RelOptInfo *scan_rel,
									   List *scan_quals,
									   int parallel_workers,
									   IndexOptInfo *indexOpt,
									   List *indexQuals,
									   cl_long indexNBlocks,
									   double *p_parallel_divisor,
									   double *p_scan_ntuples,
									   double *p_scan_nchunks,
									   cl_uint *p_nrows_per_block,
									   Cost *p_startup_cost,
									   Cost *p_run_cost);
extern Bitmapset *pgstrom_pullup_outer_refs(PlannerInfo *root,
											RelOptInfo *base_rel,
											Bitmapset *referenced);
extern void pgstromExecInitBrinIndexMap(GpuTaskState *gts,
										Oid index_oid,
										List *index_conds,
										List *index_quals);
extern Size pgstromSizeOfBrinIndexMap(GpuTaskState *gts);
extern void pgstromExecGetBrinIndexMap(GpuTaskState *gts);
extern void pgstromExecEndBrinIndexMap(GpuTaskState *gts);
extern void pgstromExecRewindBrinIndexMap(GpuTaskState *gts);
extern void pgstromExplainBrinIndexMap(GpuTaskState *gts,
									   ExplainState *es,
									   List *dcontext);

extern pgstrom_data_store *pgstromExecScanChunk(GpuTaskState *gts);
extern void pgstromRewindScanChunk(GpuTaskState *gts);

extern void pgstromExplainOuterScan(GpuTaskState *gts,
									List *deparse_context,
									List *ancestors,
									ExplainState *es,
									List *outer_quals,
									Cost outer_startup_cost,
									Cost outer_total_cost,
									double outer_plan_rows,
									int outer_plan_width);

extern void pgstrom_init_relscan(void);

/*
 * gpuscan.c
 */
extern bool enable_gpuscan;		/* GUC */
extern Cost cost_for_dma_receive(RelOptInfo *rel, double ntuples);
extern void codegen_gpuscan_quals(StringInfo kern,
								  codegen_context *context,
								  const char *component,
								  Index scanrelid,
								  List *dev_quals_list);
extern bool pgstrom_pullup_outer_scan(PlannerInfo *root,
									  const Path *outer_path,
									  Index *p_outer_relid,
									  List **p_outer_quals,
									  cl_int *p_cuda_dindex,
									  IndexOptInfo **p_index_opt,
									  List **p_index_conds,
									  List **p_index_quals,
									  cl_long *p_index_nblocks);
extern bool pgstrom_path_is_gpuscan(const Path *path);
extern bool pgstrom_plan_is_gpuscan(const Plan *plan);
extern bool pgstrom_planstate_is_gpuscan(const PlanState *ps);
extern Path *pgstrom_copy_gpuscan_path(const Path *pathnode);
extern void assign_gpuscan_session_info(StringInfo buf, GpuTaskState *gts);
extern void pgstrom_init_gpuscan(void);

/*
 * gpujoin.c
 */
struct GpuJoinSharedState;
struct kern_gpujoin;

extern bool pgstrom_path_is_gpujoin(const Path *pathnode);
extern bool pgstrom_plan_is_gpujoin(const Plan *plannode);
extern bool pgstrom_planstate_is_gpujoin(const PlanState *ps);
extern Path *pgstrom_copy_gpujoin_path(const Path *pathnode);
extern cl_int gpujoin_get_optimal_gpu(const Path *pathnode);

#if PG_VERSION_NUM >= 110000
extern List *extract_partitionwise_pathlist(PlannerInfo *root,
											Path *outer_path,
											bool try_outer_parallel,
											bool try_inner_parallel,
											AppendPath **p_append_path,
											int *p_parallel_nworkers,
											Cost *p_discount_cost);
#endif
extern int	gpujoin_process_task(GpuTask *gtask, CUmodule cuda_module);
extern void	gpujoin_release_task(GpuTask *gtask);
extern void assign_gpujoin_session_info(StringInfo buf,
										GpuTaskState *gts);
extern void	pgstrom_init_gpujoin(void);

extern Size GpuJoinSetupTask(struct kern_gpujoin *kgjoin,
							 GpuTaskState *gts,
							 pgstrom_data_store *pds_src);
extern ProgramId GpuJoinCreateCombinedProgram(PlanState *node,
											  GpuTaskState *gpa_gts,
											  cl_uint gpa_extra_flags,
											  cl_uint gpa_varlena_bufsz,
											  const char *gpa_kern_source,
											  bool explain_only);
extern bool GpuJoinInnerPreload(GpuTaskState *gts, CUdeviceptr *p_m_kmrels);
extern void GpuJoinInnerUnload(GpuTaskState *gts, bool is_rescan);
extern pgstrom_data_store *GpuJoinExecOuterScanChunk(GpuTaskState *gts);
extern int  gpujoinNextRightOuterJoinIfAny(GpuTaskState *gts);
extern TupleTableSlot *gpujoinNextTupleFallback(GpuTaskState *gts,
												struct kern_gpujoin *kgjoin,
												pgstrom_data_store *pds_src,
												cl_int outer_depth);
extern void gpujoinUpdateRunTimeStat(GpuTaskState *gts,
									 struct kern_gpujoin *kgjoin);

/*
 * gpupreagg.c
 */
extern bool pgstrom_path_is_gpupreagg(const Path *pathnode);
extern bool pgstrom_plan_is_gpupreagg(const Plan *plan);
extern bool pgstrom_planstate_is_gpupreagg(const PlanState *ps);
extern Path *pgstrom_copy_gpupreagg_path(const Path *pathnode);
extern void gpupreagg_post_planner(PlannedStmt *pstmt, CustomScan *cscan);
extern void assign_gpupreagg_session_info(StringInfo buf,
										  GpuTaskState *gts);
extern void pgstrom_init_gpupreagg(void);

/*
 * arrow_fdw.c and arrow_read.c
 */
extern bool baseRelIsArrowFdw(RelOptInfo *baserel);
extern bool RelationIsArrowFdw(Relation frel);
extern cl_int GetOptimalGpuForArrowFdw(PlannerInfo *root,
									   RelOptInfo *baserel);
extern bool KDS_fetch_tuple_arrow(TupleTableSlot *slot,
								  kern_data_store *kds,
								  size_t row_index);

extern ArrowFdwState *ExecInitArrowFdw(GpuContext *gcontext,
									   Relation relation,
									   Bitmapset *outer_refs);
extern pgstrom_data_store *ExecScanChunkArrowFdw(GpuTaskState *gts);
extern void ExecReScanArrowFdw(ArrowFdwState *af_state);
extern void ExecEndArrowFdw(ArrowFdwState *af_state);
extern void ExecInitDSMArrowFdw(ArrowFdwState *af_state,
								pg_atomic_uint32 *rbatch_index);
extern void ExecReInitDSMArrowFdw(ArrowFdwState *af_state);
extern void ExecInitWorkerArrowFdw(ArrowFdwState *af_state,
								   pg_atomic_uint32 *rbatch_index);
extern void ExecShutdownArrowFdw(ArrowFdwState *af_state);
extern void ExplainArrowFdw(ArrowFdwState *af_state,
							Relation frel, ExplainState *es);
extern void pgstrom_init_arrow_fdw(void);

/*
 * gstore_fdw.c
 */
extern bool	baseRelIsGstoreFdw(RelOptInfo *baserel);
extern bool RelationIsGstoreFdw(Relation frel);
extern int	GetOptimalGpuForGstoreFdw(PlannerInfo *root,
									  RelOptInfo *baserel);
extern GpuStoreFdwState *ExecInitGstoreFdw(ScanState *ss, int eflags,
										   Bitmapset *outer_refs);
extern pgstrom_data_store *ExecScanChunkGstoreFdw(GpuTaskState *gts);
extern void ExecReScanGstoreFdw(GpuStoreFdwState *gstore_state);
extern void ExecEndGstoreFdw(GpuStoreFdwState *gstore_state);
extern void ExecInitDSMGstoreFdw(GpuStoreFdwState *gstore_state,
								 pg_atomic_uint64 *gstore_read_pos);
extern void ExecReInitDSMGstoreFdw(GpuStoreFdwState *gstore_state);
extern void ExecInitWorkerGstoreFdw(GpuStoreFdwState *gstore_state,
									pg_atomic_uint64 *gstore_read_pos);
extern void ExecShutdownGstoreFdw(GpuStoreFdwState *gstore_state);
extern void ExplainGstoreFdw(GpuStoreFdwState *af_state,
							 Relation frel, ExplainState *es);
extern CUresult gstoreFdwMapDeviceMemory(GpuContext *gcontext,
										 pgstrom_data_store *pds);
extern void gstoreFdwUnmapDeviceMemory(GpuContext *gcontext,
									   pgstrom_data_store *pds);

#define GSTORE_FDW_SYSATTR_OID		6116
extern void gstoreFdwBgWorkerBegin(void);
extern bool gstoreFdwBgWorkerDispatch(CUcontext *cuda_context_array);
extern bool gstoreFdwBgWorkerIdleTask(CUcontext *cuda_context_array);
extern void gstoreFdwBgWorkerEnd(void);
extern void pgstrom_init_gstore_fdw(void);

/*
 * misc.c
 */
extern Expr *make_flat_ands_explicit(List *andclauses);
extern AppendRelInfo **find_appinfos_by_relids_nofail(PlannerInfo *root,
													  Relids relids,
													  int *nappinfos);
extern double get_parallel_divisor(Path *path);
#if PG_VERSION_NUM < 110000
/* PG11 changed pg_proc definition */
extern char get_func_prokind(Oid funcid);
#define PROKIND_FUNCTION	'f'
#define PROKIND_AGGREGATE	'a'
#define PROKIND_WINDOW		'w'
#define PROKIND_PROCEDURE	'p'
#endif
extern int	get_relnatts(Oid relid);
extern Oid	get_function_oid(const char *func_name,
							 oidvector *func_args,
							 Oid namespace_oid,
							 bool missing_ok);
extern Oid	get_type_oid(const char *type_name,
						 Oid namespace_oid,
						 bool missing_ok);
extern char *get_type_name(Oid type_oid, bool missing_ok);
extern char *get_proc_library(HeapTuple protup);
extern char *bms_to_cstring(Bitmapset *x);
extern bool pathtree_has_gpupath(Path *node);
extern Path *pgstrom_copy_pathnode(const Path *pathnode);
extern const char *errorText(int errcode);

extern ssize_t	__readFile(int fdesc, void *buffer, size_t nbytes);
extern ssize_t	__writeFile(int fdesc, const void *buffer, size_t nbytes);
extern ssize_t	__readFileSignal(int fdesc, void *buffer, size_t nbytes,
								 bool interruptible);
extern ssize_t	__writeFileSignal(int fdesc, const void *buffer, size_t nbytes,
								  bool interruptible);
extern void	   *__mmapFile(void *addr, size_t length,
						   int prot, int flags, int fdesc, off_t offset);
extern int		__munmapFile(void *mmap_addr);
extern void	   *__mremapFile(void *mmap_addr, size_t new_size);

/*
 * nvrtc.c
 */
extern void		pgstrom_init_nvrtc(void);

/*
 * cufile.c
 */
#ifdef WITH_CUFILE
extern const char *cuFileError(CUfileError_t rv);

extern void *__cuFileReadAsync(CUfileHandle_t fhandle,
							   CUdeviceptr devptr_base,
							   off_t devptr_offset,
							   strom_io_chunk *io_chunk,
							   void *async_io_state);
extern void  __cuFileReadWait(void *async_io_state);
#endif
extern void		pgstrom_init_cufile(void);

/*
 * float2.c
 */
#ifndef FLOAT2OID
#define FLOAT2OID		421
#endif

/*
 * main.c
 */
extern bool		pgstrom_enabled;
extern bool		pgstrom_bulkexec_enabled;
extern bool		pgstrom_cpu_fallback_enabled;
extern bool		pgstrom_regression_test_mode;
extern int		pgstrom_max_async_tasks;
extern double	pgstrom_gpu_setup_cost;
extern double	pgstrom_gpu_dma_cost;
extern double	pgstrom_gpu_operator_cost;
extern Size		pgstrom_chunk_size(void);
extern long		PAGE_SIZE;
extern long		PAGE_MASK;
extern int		PAGE_SHIFT;
extern long		PHYS_PAGES;
#define PAGE_ALIGN(sz)		TYPEALIGN(PAGE_SIZE,(sz))
extern TimestampTz commercial_license_expired_at(void);

extern const Path *gpu_path_find_cheapest(PlannerInfo *root,
										  RelOptInfo *rel,
										  bool outer_parallel,
										  bool inner_parallel);
extern bool	gpu_path_remember(PlannerInfo *root,
							  RelOptInfo *rel,
							  bool outer_parallel,
							  bool inner_parallel,
							  const Path *gpu_path);

extern Path *pgstrom_create_dummy_path(PlannerInfo *root,
									   Path *subpath,
									   PathTarget *target);
extern void _PG_init(void);
extern const char *pgstrom_strerror(cl_int errcode);

extern void pgstrom_explain_expression(List *expr_list, const char *qlabel,
									   PlanState *planstate,
									   List *deparse_context,
									   List *ancestors, ExplainState *es,
									   bool force_prefix,
									   bool convert_to_and);
extern void show_scan_qual(List *qual, const char *qlabel,
						   PlanState *planstate, List *ancestors,
						   ExplainState *es);
extern void show_instrumentation_count(const char *qlabel, int which,
									   PlanState *planstate, ExplainState *es);

/* ----------------------------------------------------------------
 *
 * Miscellaneous static inline functions
 *
 * ---------------------------------------------------------------- */

/* looong label is not friendly for indent */
#define NumOfSystemAttrs	(-(1+FirstLowInvalidHeapAttributeNumber))

/* Max/Min macros that takes 3 or more arguments */
#define Max3(a,b,c)		((a) > (b) ? Max((a),(c)) : Max((b),(c)))
#define Max4(a,b,c,d)	Max(Max((a),(b)), Max((c),(d)))

#define Min3(a,b,c)		((a) > (b) ? Min((a),(c)) : Min((b),(c)))
#define Min4(a,b,c,d)	Min(Min((a),(b)), Min((c),(d)))

#ifndef SAMESIGN
#define SAMESIGN(a,b)	(((a) < 0) == ((b) < 0))
#endif
/*
 * int/float reinterpret functions
 */
static inline cl_double
long_as_double(cl_long ival)
{
	union {
		cl_long		ival;
		cl_double	fval;
	} datum;
	datum.ival = ival;
	return datum.fval;
}

static inline cl_long
double_as_long(cl_double fval)
{
	union {
		cl_long		ival;
		cl_double	fval;
	} datum;
	datum.fval = fval;
	return datum.ival;
}

static inline cl_float
int_as_float(cl_int ival)
{
	union {
		cl_int		ival;
		cl_float	fval;
	} datum;
	datum.ival = ival;
	return datum.fval;
}

static inline cl_int
float_as_int(cl_float fval)
{
	union {
		cl_int		ival;
		cl_float	fval;
	} datum;
	datum.fval = fval;
	return datum.ival;
}

/*
 * pmakeFloat - for convenient; makeFloat + psprintf
 */
static inline Value *
pmakeFloat(cl_double float_value)
{
	return makeFloat(psprintf("%.*e", DBL_DIG+3, float_value));
}

/*
 * get_prev_log2
 *
 * It returns N of the largest 2^N value that is smaller than or equal to
 * the supplied value.
 */
static inline int
get_prev_log2(Size size)
{
	int		shift = 0;

	if (size == 0 || size == 1)
		return 0;
	size >>= 1;
#if __GNUC__
	shift = sizeof(Size) * BITS_PER_BYTE - __builtin_clzl(size);
#else
#if SIZEOF_VOID_P == 8
	if ((size & 0xffffffff00000000UL) != 0)
	{
		size >>= 32;
		shift += 32;
	}
#endif
	if ((size & 0xffff0000UL) != 0)
	{
		size >>= 16;
		shift += 16;
	}
	if ((size & 0x0000ff00UL) != 0)
	{
		size >>= 8;
		shift += 8;
	}
	if ((size & 0x000000f0UL) != 0)
	{
		size >>= 4;
		shift += 4;
	}
	if ((size & 0x0000000cUL) != 0)
	{
		size >>= 2;
		shift += 2;
	}
	if ((size & 0x00000002UL) != 0)
	{
		size >>= 1;
		shift += 1;
	}
	if ((size & 0x00000001UL) != 0)
		shift += 1;
#endif	/* !__GNUC__ */
	return shift;
}

/*
 * get_next_log2
 *
 * It returns N of the least 2^N value that is larger than or equal to
 * the supplied value.
 */
static inline int
get_next_log2(Size size)
{
	int		shift = 0;

	if (size == 0 || size == 1)
		return 0;
	size--;
#ifdef __GNUC__
	shift = sizeof(Size) * BITS_PER_BYTE - __builtin_clzl(size);
#else
#if SIZEOF_VOID_P == 8
	if ((size & 0xffffffff00000000UL) != 0)
	{
		size >>= 32;
		shift += 32;
	}
#endif
	if ((size & 0xffff0000UL) != 0)
	{
		size >>= 16;
		shift += 16;
	}
	if ((size & 0x0000ff00UL) != 0)
	{
		size >>= 8;
		shift += 8;
	}
	if ((size & 0x000000f0UL) != 0)
	{
		size >>= 4;
		shift += 4;
	}
	if ((size & 0x0000000cUL) != 0)
	{
		size >>= 2;
		shift += 2;
	}
	if ((size & 0x00000002UL) != 0)
	{
		size >>= 1;
		shift += 1;
	}
	if ((size & 0x00000001UL) != 0)
		shift += 1;
#endif	/* !__GNUC__ */
	return shift;
}

/*
 * __trim - remove whitespace at the head/tail of cstring
 */
static inline char *
__trim(char *token)
{
	char   *tail = token + strlen(token) - 1;

	while (*token == ' ' || *token == '\t')
		token++;
	while (tail >= token && (*tail == ' ' || *tail == '\t'))
		*tail-- = '\0';
	return token;
}

/*
 * It translate an alignment character into width
 */
static inline int
typealign_get_width(char type_align)
{
	if (type_align == 'c')
		return sizeof(cl_char);
	else if (type_align == 's')
		return sizeof(cl_short);
	else if (type_align == 'i')
		return sizeof(cl_int);
	else if (type_align == 'd')
		return sizeof(cl_long);
	elog(ERROR, "unexpected type alignment: %c", type_align);
	return -1;	/* be compiler quiet */
}

#ifndef forfour
#define forfour(lc1, list1, lc2, list2, lc3, list3, lc4, list4)		\
	for ((lc1) = list_head(list1), (lc2) = list_head(list2),		\
		 (lc3) = list_head(list3), (lc4) = list_head(list4);		\
		 (lc1) != NULL && (lc2) != NULL && (lc3) != NULL &&			\
		 (lc4) != NULL;												\
		 (lc1) = lnext(lc1), (lc2) = lnext(lc2), (lc3) = lnext(lc3),\
		 (lc4) = lnext(lc4))
#endif
#ifndef forfive
#define forfive(lc1, list1, lc2, list2, lc3, list3, lc4, list4, lc5, list5)	\
	for ((lc1) = list_head(list1), (lc2) = list_head(list2),		\
		 (lc3) = list_head(list3), (lc4) = list_head(list4),		\
		 (lc5) = list_head(list5);									\
		 (lc1) != NULL && (lc2) != NULL &&							\
		 (lc3) != NULL && (lc4) != NULL && (lc5) != NULL;			\
		 (lc1) = lnext(lc1), (lc2) = lnext(lc2),					\
		 (lc3) = lnext(lc3), (lc4) = lnext(lc4), (lc5) = lnext(lc5))
#endif
#ifndef forsix
#define forsix(lc1, list1, lc2, list2, lc3, list3,						\
			   lc4, list4, lc5, list5, lc6, list6)						\
	for ((lc1) = list_head(list1), (lc2) = list_head(list2),			\
		 (lc3) = list_head(list3), (lc4) = list_head(list4),			\
		 (lc5) = list_head(list5), (lc6) = list_head(list6);			\
         (lc1) != NULL && (lc2) != NULL && (lc3) != NULL &&				\
		 (lc4) != NULL && (lc5) != NULL && (lc6) != NULL;				\
		 (lc1) = lnext(lc1), (lc2) = lnext(lc2), (lc3) = lnext(lc3),	\
		 (lc4) = lnext(lc4), (lc5) = lnext(lc5), (lc6) = lnext(lc6))
#endif

/* XXX - PG10 added lfirst_node() and related */
#ifndef lfirst_node
#define lfirst_node(T,x)		((T *)lfirst(x))
#endif
#ifndef linitial_node
#define linitial_node(T,x)		((T *)linitial(x))
#endif
#ifndef lsecond_node
#define lsecond_node(T,x)		((T *)lsecond(x))
#endif
#ifndef lthird_node
#define lthird_node(T,x)		((T *)lthird(x))
#endif

/* lappend on the specified memory-context */
static inline List *
lappend_cxt(MemoryContext memcxt, List *list, void *datum)
{
	MemoryContext oldcxt = MemoryContextSwitchTo(memcxt);
	List   *r;

	r = lappend(list, datum);
	MemoryContextSwitchTo(oldcxt);

	return r;
}


static inline char *
format_numeric(cl_long value)
{
	if (value > 8000000000000L   || value < -8000000000000L)
		return psprintf("%.2fT", (double)value / 1000000000000.0);
	else if (value > 8000000000L || value < -8000000000L)
		return psprintf("%.2fG", (double)value / 1000000000.0);
	else if (value > 8000000L    || value < -8000000L)
		return psprintf("%.2fM", (double)value / 1000000.0);
	else if (value > 8000L       || value < -8000L)
		return psprintf("%.2fK", (double)value / 1000.0);
	else
		return psprintf("%ld", value);
}

static inline char *
format_bytesz(Size nbytes)
{
	if (nbytes > (Size)(1UL << 43))
		return psprintf("%.2fTB", (double)nbytes / (double)(1UL << 40));
	else if (nbytes > (double)(1UL << 33))
		return psprintf("%.2fGB", (double)nbytes / (double)(1UL << 30));
	else if (nbytes > (double)(1UL << 23))
		return psprintf("%.2fMB", (double)nbytes / (double)(1UL << 20));
	else if (nbytes > (double)(1UL << 13))
		return psprintf("%.2fKB", (double)nbytes / (double)(1UL << 10));
	return psprintf("%uB", (unsigned int)nbytes);
}

static inline char *
format_millisec(double milliseconds)
{
	if (milliseconds > 300000.0)    /* more then 5min */
		return psprintf("%.2fmin", milliseconds / 60000.0);
	else if (milliseconds > 8000.0) /* more than 8sec */
		return psprintf("%.2fsec", milliseconds / 1000.0);
	return psprintf("%.2fms", milliseconds);
}

static inline const char *
__basename(const char *filename)
{
	const char *pos = strrchr(filename, '/');

	return pos ? pos + 1 : filename;
}

/*
 * merge two dlist_head
 */
static inline void
dlist_append_tail(dlist_head *base, dlist_head *items)
{
	if (dlist_is_empty(items))
		return;
	items->head.next->prev = base->head.prev;
	items->head.prev->next = &base->head;
	base->head.prev->next = items->head.next;
	base->head.prev = items->head.prev;
}

/*
 * Some usuful memory allocation wrapper
 */
#define palloc_huge(sz)		MemoryContextAllocHuge(CurrentMemoryContext,(sz))
static inline void *
pmemdup(const void *src, Size sz)
{
	void   *dst = palloc(sz);

	memcpy(dst, src, sz);

	return dst;
}

/*
 * simple wrapper for pthread_mutex_lock
 */
static inline void
pthreadMutexInit(pthread_mutex_t *mutex, int pshared)
{
	pthread_mutexattr_t mattr;

	if ((errno = pthread_mutexattr_init(&mattr)) != 0)
		wfatal("failed on pthread_mutexattr_init: %m");
	if ((errno = pthread_mutexattr_setpshared(&mattr, pshared)) != 0)
		wfatal("failed on pthread_mutexattr_setpshared: %m");
	if ((errno = pthread_mutex_init(mutex, &mattr)) != 0)
		wfatal("failed on pthread_mutex_init: %m");
	if ((errno = pthread_mutexattr_destroy(&mattr)) != 0)
		wfatal("failed on pthread_mutexattr_destroy: %m");
}

static inline void
pthreadMutexLock(pthread_mutex_t *mutex)
{
	if ((errno = pthread_mutex_lock(mutex)) != 0)
		wfatal("failed on pthread_mutex_lock: %m");
}

static inline bool
pthreadMutexLockTimeout(pthread_mutex_t *mutex, cl_ulong timeout_ms)
{
	struct timespec	tm;

	if (clock_gettime(CLOCK_REALTIME, &tm) != 0)
		wfatal("failed on clock_gettime: %m");
	tm.tv_sec  += (timeout_ms / 1000);
	tm.tv_nsec += (timeout_ms % 1000) * 1000000;
	if (tm.tv_nsec >= 1000000000L)
	{
		tm.tv_sec += tm.tv_nsec / 1000000000L;
		tm.tv_nsec = tm.tv_nsec % 1000000000L;
	}

	errno = pthread_mutex_timedlock(mutex, &tm);
	if (errno == ETIMEDOUT)
		return false;
	else if (errno != 0)
		wfatal("failed on pthread_mutex_timedlock: %m");
	return true;
}

static inline void
pthreadMutexUnlock(pthread_mutex_t *mutex)
{
	if ((errno = pthread_mutex_unlock(mutex)) != 0)
		wfatal("failed on pthread_mutex_unlock: %m");
}

static inline void
pthreadRWLockInit(pthread_rwlock_t *rwlock)
{
	pthread_rwlockattr_t rwattr;

	if ((errno = pthread_rwlockattr_init(&rwattr)) != 0)
		wfatal("failed on pthread_rwlockattr_init: %m");
	if ((errno = pthread_rwlockattr_setpshared(&rwattr, 1)) != 0)
		wfatal("failed on pthread_rwlockattr_setpshared: %m");
    if ((errno = pthread_rwlock_init(rwlock, &rwattr)) != 0)
		wfatal("failed on pthread_rwlock_init: %m");
}

static inline void
pthreadRWLockReadLock(pthread_rwlock_t *rwlock)
{
	if ((errno = pthread_rwlock_rdlock(rwlock)) != 0)
		wfatal("failed on pthread_rwlock_rdlock: %m");
}

static inline void
pthreadRWLockWriteLock(pthread_rwlock_t *rwlock)
{
	if ((errno = pthread_rwlock_wrlock(rwlock)) != 0)
		wfatal("failed on pthread_rwlock_wrlock: %m");
}

static inline bool
pthreadRWLockWriteTryLock(pthread_rwlock_t *rwlock)
{
	if ((errno = pthread_rwlock_trywrlock(rwlock)) == 0)
		return true;
	if (errno != EBUSY)
		wfatal("failed on pthread_rwlock_trywrlock: %m");
	return false;
}

static inline void
pthreadRWLockUnlock(pthread_rwlock_t *rwlock)
{
	if ((errno = pthread_rwlock_unlock(rwlock)) != 0)
		wfatal("failed on pthread_rwlock_unlock: %m");
}

static inline void
pthreadCondInit(pthread_cond_t *cond, int pshared)
{
	pthread_condattr_t condattr;

	if ((errno = pthread_condattr_init(&condattr)) != 0)
		wfatal("failed on pthread_condattr_init: %m");
	if ((errno = pthread_condattr_setpshared(&condattr, pshared)) != 0)
		wfatal("failed on pthread_condattr_setpshared: %m");
	if ((errno = pthread_cond_init(cond, &condattr)) != 0)
		wfatal("failed on pthread_cond_init: %m");
	if ((errno = pthread_condattr_destroy(&condattr)) != 0)
		wfatal("failed on pthread_condattr_destroy: %m");
}

static inline void
pthreadCondWait(pthread_cond_t *cond, pthread_mutex_t *mutex)
{
	if ((errno = pthread_cond_wait(cond, mutex)) != 0)
		wfatal("failed on pthread_cond_wait: %m");
}

static inline bool
pthreadCondWaitTimeout(pthread_cond_t *cond, pthread_mutex_t *mutex,
					   long timeout_ms)
{
	struct timespec tm;

	clock_gettime(CLOCK_REALTIME, &tm);
	tm.tv_sec += timeout_ms / 1000;
	tm.tv_nsec += (timeout_ms % 1000) * 1000000;
	if (tm.tv_nsec > 1000000000)
	{
		tm.tv_sec += tm.tv_nsec / 1000000000;
		tm.tv_nsec = tm.tv_nsec % 1000000000;
	}

	errno = pthread_cond_timedwait(cond, mutex, &tm);
	if (errno == 0)
		return true;
	else if (errno == ETIMEDOUT)
		return false;
	wfatal("failed on pthread_cond_timedwait: %m");
}

static inline void
pthreadCondBroadcast(pthread_cond_t *cond)
{
	if ((errno = pthread_cond_broadcast(cond)) != 0)
		wfatal("failed on pthread_cond_broadcast: %m");
}

static inline void
pthreadCondSignal(pthread_cond_t *cond)
{
	if ((errno = pthread_cond_signal(cond)) != 0)
		wfatal("failed on pthread_cond_signal: %m");
}

/*
 * utility to calculate time diff
 */
#define TV_DIFF(tv2,tv1)								\
	(((double)(tv2.tv_sec  - tv1.tv_sec) * 1000000.0 +	\
	  (double)(tv2.tv_usec - tv1.tv_usec)) / 1000.0)
#define TP_DIFF(tp2,tp1)						\
	((tp2.tv_sec - tp1.tv_sec) * 1000000000UL +	(tp2.tv_nsec - tp1.tv_nsec))

/*
 * simple wrapper for permission checks
 */
static inline void
strom_proc_aclcheck(Oid func_oid, Oid user_id, AclMode mode)
{
	aclcheck_error(pg_proc_aclcheck(func_oid, user_id, mode),
#if PG_VERSION_NUM < 110000
				   ACL_KIND_PROC,
#else
				   OBJECT_FUNCTION,
#endif
				   format_procedure(func_oid));
}

static inline void
strom_foreign_table_aclcheck(Oid ftable_oid, Oid user_id, AclMode mode)
{
	aclcheck_error(pg_class_aclcheck(ftable_oid, user_id, mode),
#if PG_VERSION_NUM < 110000
				   ACL_KIND_CLASS,
#else
				   OBJECT_FOREIGN_TABLE,
#endif
				   get_rel_name(ftable_oid));
}

#endif	/* PG_STROM_H */<|MERGE_RESOLUTION|>--- conflicted
+++ resolved
@@ -878,16 +878,13 @@
 extern void *untrackGpuMemIPC(GpuContext *gcontext, CUdeviceptr devptr);
 extern bool trackRawFileDesc(GpuContext *gcontext, GPUDirectFileDesc *fdesc,
 							 const char *filename, int lineno);
-<<<<<<< HEAD
 extern void untrackRawFileDesc(GpuContext *gcontext, GPUDirectFileDesc *fdesc);
-=======
-extern void untrackRawFileDesc(GpuContext *gcontext, int filedesc);
 extern CUmodule __GpuContextLookupModule(GpuContext *gcontext,
 										 ProgramId program_id,
 										 const char *filename, int lineno);
 #define GpuContextLookupModule(a,b)			\
 	__GpuContextLookupModule((a),(b),__FILE__,__LINE__)
->>>>>>> b7838365
+
 extern void pgstrom_init_gpu_context(void);
 
 /*
