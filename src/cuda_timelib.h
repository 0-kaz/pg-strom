/*
 * cuda_timelib.h
 *
 * Collection of date/time functions for OpenCL devices
 * --
 * Copyright 2011-2015 (C) KaiGai Kohei <kaigai@kaigai.gr.jp>
 * Copyright 2014-2015 (C) The PG-Strom Development Team
 *
 * This program is free software; you can redistribute it and/or modify
 * it under the terms of the GNU General Public License version 2 as
 * published by the Free Software Foundation.
 *
 * This program is distributed in the hope that it will be useful,
 * but WITHOUT ANY WARRANTY; without even the implied warranty of
 * MERCHANTABILITY or FITNESS FOR A PARTICULAR PURPOSE.  See the
 * GNU General Public License for more details.
 */
#ifndef CUDA_TIMELIB_H
#define CUDA_TIMELIB_H

/* definitions copied from date.h */
typedef cl_int		DateADT;
typedef cl_long		TimeADT;
typedef cl_long		TimeOffset;

#define DATEVAL_NOBEGIN		((cl_int)(-0x7fffffff - 1))
#define DATEVAL_NOEND		((cl_int)  0x7fffffff)

#define DATE_NOBEGIN(j)		((j) = DATEVAL_NOBEGIN)
#define DATE_IS_NOBEGIN(j)	((j) == DATEVAL_NOBEGIN)
#define DATE_NOEND(j)		((j) = DATEVAL_NOEND)
#define DATE_IS_NOEND(j)	((j) == DATEVAL_NOEND)
#define DATE_NOT_FINITE(j)	(DATE_IS_NOBEGIN(j) || DATE_IS_NOEND(j))

/* definitions copied from timestamp.h */
typedef cl_long	Timestamp;
typedef cl_long	TimestampTz;
typedef cl_long	TimeOffset;
typedef cl_int	fsec_t;		/* fractional seconds (in microseconds) */

#define DAYS_PER_YEAR	365.25	/* assumes leap year every four years */
#define MONTHS_PER_YEAR	12
#define DAYS_PER_MONTH	30		/* assumes exactly 30 days per month */
#define HOURS_PER_DAY	24		/* assume no daylight savings time changes */

#define SECS_PER_YEAR	(36525 * 864)   /* avoid floating-point computation */
#define SECS_PER_DAY	86400
#define SECS_PER_HOUR	3600
#define SECS_PER_MINUTE	60
#define MINS_PER_HOUR	60

#define USECS_PER_DAY		INT64CONST(86400000000)
#define USECS_PER_HOUR		INT64CONST(3600000000)
#define USECS_PER_MINUTE	INT64CONST(60000000)
#define USECS_PER_SEC		INT64CONST(1000000)

#ifdef __CUDACC__
#define DT_NOBEGIN		(-INT64CONST(0x7fffffffffffffff) - 1)
#define DT_NOEND		(INT64CONST(0x7fffffffffffffff))
#endif

/* import from timezone/tzfile.h */
#define SECSPERMIN		60
#define MINSPERHOUR		60
#define HOURSPERDAY		24
#define DAYSPERWEEK		7
#define DAYSPERNYEAR	365
#define DAYSPERLYEAR	366
#define SECSPERHOUR		(SECSPERMIN * MINSPERHOUR)
#define SECSPERDAY		((long) SECSPERHOUR * HOURSPERDAY)
#define MONSPERYEAR		12

#define TM_SUNDAY		0
#define TM_MONDAY		1
#define TM_TUESDAY		2
#define TM_WEDNESDAY	3
#define TM_THURSDAY		4
#define TM_FRIDAY		5
#define TM_SATURDAY		6

#define TM_JANUARY		0
#define TM_FEBRUARY		1
#define TM_MARCH		2
#define TM_APRIL		3
#define TM_MAY			4
#define TM_JUNE			5
#define TM_JULY			6
#define TM_AUGUST		7
#define TM_SEPTEMBER	8
#define TM_OCTOBER		9
#define TM_NOVEMBER		10
#define TM_DECEMBER		11

#define TM_YEAR_BASE    1900

#define EPOCH_YEAR		1970
#define EPOCH_WDAY		TM_THURSDAY

#define isleap(y) (((y) % 4) == 0 && (((y) % 100) != 0 || ((y) % 400) == 0))

/* import from timezone/private.h */
#define YEARSPERREPEAT	400		/* years before a Gregorian repeat */
#define AVGSECSPERYEAR	31556952L

/* import from include//datatype/timestamp.h */
#define JULIAN_MINYEAR (-4713)
#define JULIAN_MINMONTH (11)
#define JULIAN_MINDAY (24)
#define JULIAN_MAXYEAR (5874898)

#define IS_VALID_JULIAN(y,m,d) \
	(((y) > JULIAN_MINYEAR \
	  || ((y) == JULIAN_MINYEAR && \
		  ((m) > JULIAN_MINMONTH \
		   || ((m) == JULIAN_MINMONTH && (d) >= JULIAN_MINDAY)))) \
	 && (y) < JULIAN_MAXYEAR)


#define TIMESTAMP_NOBEGIN(j) \
	do {(j) = DT_NOBEGIN;} while (0)
#define TIMESTAMP_IS_NOBEGIN(j) ((j) == DT_NOBEGIN)

#define TIMESTAMP_NOEND(j) \
	do {(j) = DT_NOEND;} while (0)

#define TIMESTAMP_IS_NOEND(j) \
	((j) == DT_NOEND)

#define TIMESTAMP_NOT_FINITE(j) \
	(TIMESTAMP_IS_NOBEGIN(j) || TIMESTAMP_IS_NOEND(j))

/* Julian-date equivalents of Day 0 in Unix and Postgres reckoning */
#define UNIX_EPOCH_JDATE		2440588	/* == date2j(1970, 1, 1) */
#define POSTGRES_EPOCH_JDATE	2451545	/* == date2j(2000, 1, 1) */

/* definition copied from datetime.h */
#define TMODULO(t,q,u) \
	do {			   \
		(q) = ((t) / (u));			  \
		if ((q) != 0) (t) -= ((q) * (u));		\
	} while(0)

/* definition copied from pgtime.h */
#ifdef __CUDACC__

static const int mon_lengths[2][MONSPERYEAR] = {
	{31, 28, 31, 30, 31, 30, 31, 31, 30, 31, 30, 31},
	{31, 29, 31, 30, 31, 30, 31, 31, 30, 31, 30, 31}
};

static const int year_lengths[2] = {
	DAYSPERNYEAR, DAYSPERLYEAR
};

struct pg_tm
{
	cl_int		tm_sec;
	cl_int		tm_min;
	cl_int		tm_hour;
	cl_int		tm_mday;
	cl_int		tm_mon;		/* origin 0, not 1 */
	cl_int		tm_year;	/* relative to 1900 */
	cl_int		tm_wday;
	cl_int		tm_yday;
	cl_int		tm_isdst;
	cl_long		tm_gmtoff;
	// const char *tm_zone;	not supported yet
};

#ifndef PG_DATE_TYPE_DEFINED
#define PG_DATE_TYPE_DEFINED
STROMCL_SIMPLE_TYPE_TEMPLATE(date,DateADT)
#endif

#ifndef PG_TIME_TYPE_DEFINED
#define PG_TIME_TYPE_DEFINED
STROMCL_SIMPLE_TYPE_TEMPLATE(time,TimeADT)
#endif

#ifndef PG_TIMESTAMP_TYPE_DEFINED
#define PG_TIMESTAMP_TYPE_DEFINED
STROMCL_SIMPLE_TYPE_TEMPLATE(timestamp,Timestamp)
#endif

#ifndef PG_TIMESTAMPTZ_TYPE_DEFINED
#define PG_TIMESTAMPTZ_TYPE_DEFINED
STROMCL_SIMPLE_TYPE_TEMPLATE(timestamptz,TimestampTz)
#endif

#ifndef PG_INT4_TYPE_DEFINED
#define PG_INT4_TYPE_DEFINED
STROMCL_SIMPLE_TYPE_TEMPLATE(int4,cl_int);
#endif
#endif

#ifdef __CUDACC__
/*
 * Support routines
 */
STATIC_INLINE(cl_int)
date2j(cl_int y, cl_int m, cl_int d)
{
	int		julian;
	int		century;

	if (m > 2)
	{
		m += 1;
		y += 4800;
	}
	else
	{
		m += 13;
		y += 4799;
	}

	century = y / 100;
	julian = y * 365 - 32167;
	julian += y / 4 - century + century / 4;
	julian += 7834 * m / 256 + d;

	return julian;
}

STATIC_INLINE(void)
j2date(cl_int jd, int *year, int *month, int *day)
{
	cl_uint		julian;
	cl_uint		quad;
	cl_uint		extra;
	cl_int		y;

	julian = jd;
	julian += 32044;
	quad = julian / 146097;
	extra = (julian - quad * 146097) * 4 + 3;
	julian += 60 + quad * 3 + extra / 146097;
	quad = julian / 1461;
	julian -= quad * 1461;
	y = julian * 4 / 1461;
	julian = ((y != 0) ? ((julian + 305) % 365) : ((julian + 306) % 366))
		+ 123;
	y += quad * 4;
	*year = y - 4800;
	quad = julian * 2141 / 65536;
	*day = julian - 7834 * quad / 256;
	*month = (quad + 10) % MONTHS_PER_YEAR + 1;
}

STATIC_INLINE(void)
dt2time(Timestamp jd, cl_int *hour, cl_int *min, cl_int *sec, cl_int *fsec)
{
	TimeOffset  time;

	time = jd;

	*hour = time / USECS_PER_HOUR;
	time -= (*hour) * USECS_PER_HOUR;
	*min = time / USECS_PER_MINUTE;
	time -= (*min) * USECS_PER_MINUTE;
	*sec = time / USECS_PER_SEC;
	*fsec = time - (*sec * USECS_PER_SEC);
}

STATIC_INLINE(TimeOffset)
time2t(const int hour, const int min, const int sec, const fsec_t fsec)
{
    return (((((hour * MINS_PER_HOUR) + min) * SECS_PER_MINUTE) + sec) *
			USECS_PER_SEC) + fsec;
}

STATIC_INLINE(Timestamp)
dt2local(Timestamp dt, int tz)
{
    return dt -= (tz * USECS_PER_SEC);
}

STATIC_INLINE(int)
increment_overflow(int *number, int delta)
{
    int         number0;

    number0 = *number;
    *number += delta;
    return (*number < number0) != (delta < 0);
}

STATIC_INLINE(int)
leaps_thru_end_of_no_recursive(const int y)
{
	if (y >= 0)
		return y / 4 - y / 100 + y / 400;
	else
	{
#if 1
		// never reached, here
		// ASSERT
#else
        return -(leaps_thru_end_of_no_recursive(-(y + 1)) + 1);
#endif
	}
}

STATIC_INLINE(int)
leaps_thru_end_of(const int y)
{
    return (y >= 0) ? (y / 4 - y / 100 + y / 400) :
        -(leaps_thru_end_of_no_recursive(-(y + 1)) + 1);
}

STATIC_INLINE(struct pg_tm *)
timesub(const cl_long *timep,	/* pg_time_t in original */
		long offset, const tz_state * sp, struct pg_tm * tmp)
{
	const tz_lsinfo *lp;
	cl_long		tdays;			/* pg_time_t in original */
	int			idays;			/* unsigned would be so 2003 */
	long		rem;
	int			y;
	const int  *ip;
	long		corr;
	int			hit;
	int			i;

	corr = 0;
	hit = 0;
	i = sp->leapcnt;
	while (--i >= 0)
	{
		lp = &sp->lsis[i];
		if (*timep >= lp->ls_trans)
		{
			if (*timep == lp->ls_trans)
			{
				hit = ((i == 0 && lp->ls_corr > 0) ||
					   lp->ls_corr > sp->lsis[i - 1].ls_corr);
				if (hit)
					while (i > 0 &&
						   sp->lsis[i].ls_trans ==
						   sp->lsis[i - 1].ls_trans + 1 &&
						   sp->lsis[i].ls_corr ==
						   sp->lsis[i - 1].ls_corr + 1)
					{
						++hit;
						--i;
					}
			}
			corr = lp->ls_corr;
			break;
		}
	}
	y = EPOCH_YEAR;
	tdays = *timep / SECSPERDAY;
	rem = *timep - tdays * SECSPERDAY;
	while (tdays < 0 || tdays >= year_lengths[isleap(y)])
	{
		int			newy;
		cl_long		tdelta;		/* pg_time_t in original */
		int			idelta;
		int			leapdays;

		tdelta = tdays / DAYSPERLYEAR;
		idelta = tdelta;
		if (tdelta - idelta >= 1 || idelta - tdelta >= 1)
			return NULL;
		if (idelta == 0)
			idelta = (tdays < 0) ? -1 : 1;
		newy = y;
		if (increment_overflow(&newy, idelta))
			return NULL;
		leapdays = leaps_thru_end_of(newy - 1) -
			leaps_thru_end_of(y - 1);
		tdays -= ((cl_long) newy - y) * DAYSPERNYEAR;
		tdays -= leapdays;
		y = newy;
	}
	{
		long		seconds;

		seconds = tdays * SECSPERDAY + 0.5;
		tdays = seconds / SECSPERDAY;
		rem += seconds - tdays * SECSPERDAY;
	}

	/*
	 * Given the range, we can now fearlessly cast...
	 */
	idays = tdays;
	rem += offset - corr;
	while (rem < 0)
	{
		rem += SECSPERDAY;
		--idays;
	}
	while (rem >= SECSPERDAY)
	{
		rem -= SECSPERDAY;
		++idays;
	}
	while (idays < 0)
	{
		if (increment_overflow(&y, -1))
			return NULL;
		idays += year_lengths[isleap(y)];
	}
	while (idays >= year_lengths[isleap(y)])
	{
		idays -= year_lengths[isleap(y)];
		if (increment_overflow(&y, 1))
			return NULL;
	}
	tmp->tm_year = y;
	if (increment_overflow(&tmp->tm_year, -TM_YEAR_BASE))
		return NULL;
	tmp->tm_yday = idays;

	/*
	 * The "extra" mods below avoid overflow problems.
	 */
	tmp->tm_wday = EPOCH_WDAY +
		((y - EPOCH_YEAR) % DAYSPERWEEK) *
		(DAYSPERNYEAR % DAYSPERWEEK) +
		leaps_thru_end_of(y - 1) -
		leaps_thru_end_of(EPOCH_YEAR - 1) +
		idays;
	tmp->tm_wday %= DAYSPERWEEK;
	if (tmp->tm_wday < 0)
		tmp->tm_wday += DAYSPERWEEK;
	tmp->tm_hour = (int) (rem / SECSPERHOUR);
	rem %= SECSPERHOUR;
	tmp->tm_min = (int) (rem / SECSPERMIN);

	/*
	 * A positive leap second requires a special representation. This uses
	 * "... ??:59:60" et seq.
	 */
	tmp->tm_sec = (int) (rem % SECSPERMIN) + hit;
	ip = mon_lengths[isleap(y)];
	for (tmp->tm_mon = 0; idays >= ip[tmp->tm_mon]; ++(tmp->tm_mon))
		idays -= ip[tmp->tm_mon];
	tmp->tm_mday = (int) (idays + 1);
	tmp->tm_isdst = 0;
	tmp->tm_gmtoff = offset;
	return tmp;
}

STATIC_INLINE(struct pg_tm *)
localsub_no_recursive(const cl_long *timep, /* pg_time_t in original */
					  long offset,
					  struct pg_tm * tmp,
					  const tz_state *sp)
{
	const tz_ttinfo *ttisp;
	int			i;
	struct pg_tm *result;
	const cl_long t = *timep;	/* pg_time_t in original */

	if ((sp->goback && t < sp->ats[0]) ||
		(sp->goahead && t > sp->ats[sp->timecnt - 1]))
	{
#if 1
		// never reached, here
		// ASSERT
#else
		cl_long	newt = t;	/* pg_time_t in original */
		cl_long	seconds;	/* pg_time_t in original */
		cl_long	tcycles;	/* pg_time_t in original */
		cl_long	icycles;	/* pg_time_t in original */

		if (t < sp->ats[0])
			seconds = sp->ats[0] - t;
		else
			seconds = t - sp->ats[sp->timecnt - 1];
		--seconds;
		tcycles = seconds / YEARSPERREPEAT / AVGSECSPERYEAR;
		++tcycles;
		icycles = tcycles;
		if (tcycles - icycles >= 1 || icycles - tcycles >= 1)
			return NULL;
		seconds = icycles;
		seconds *= YEARSPERREPEAT;
		seconds *= AVGSECSPERYEAR;
		if (t < sp->ats[0])
			newt += seconds;
		else
			newt -= seconds;
		if (newt < sp->ats[0] ||
			newt > sp->ats[sp->timecnt - 1])
			return NULL;		/* "cannot happen" */
		result = localsub(&newt, offset, tmp, tz);
		if (result == tmp)
		{
			cl_long newy;		/* pg_time_t in original */

			newy = tmp->tm_year;
			if (t < sp->ats[0])
				newy -= icycles * YEARSPERREPEAT;
			else
				newy += icycles * YEARSPERREPEAT;
			tmp->tm_year = newy;
			if (tmp->tm_year != newy)
				return NULL;
		}
		return result;
#endif
	}
	if (sp->timecnt == 0 || t < sp->ats[0])
	{
		i = 0;
		while (sp->ttis[i].tt_isdst)
			if (++i >= sp->typecnt)
			{
				i = 0;
				break;
			}
	}
	else
	{
		int			lo = 1;
		int			hi = sp->timecnt;

		while (lo < hi)
		{
			int			mid = (lo + hi) >> 1;

			if (t < sp->ats[mid])
				hi = mid;
			else
				lo = mid + 1;
		}
		i = (int) sp->types[lo - 1];
	}
	ttisp = &sp->ttis[i];

	result = timesub(&t, ttisp->tt_gmtoff, sp, tmp);
	tmp->tm_isdst = ttisp->tt_isdst;

	return result;
}

STATIC_INLINE(struct pg_tm *)
localsub(const cl_long *timep, 	/* pg_time_t in original */
		 long offset,
		 struct pg_tm * tmp,
		 const tz_state *sp)
{
	const tz_ttinfo *ttisp;
	int			i;
	struct pg_tm *result;
	const cl_long t = *timep;	/* pg_time_t in original */

	if ((sp->goback && t < sp->ats[0]) ||
		(sp->goahead && t > sp->ats[sp->timecnt - 1]))
	{
		cl_long	newt = t;	/* pg_time_t in original */
		cl_long	seconds;	/* pg_time_t in original */
		cl_long	tcycles;	/* pg_time_t in original */
		cl_long	icycles;

		if (t < sp->ats[0])
			seconds = sp->ats[0] - t;
		else
			seconds = t - sp->ats[sp->timecnt - 1];
		--seconds;
		tcycles = seconds / YEARSPERREPEAT / AVGSECSPERYEAR;
		++tcycles;
		icycles = tcycles;
		if (tcycles - icycles >= 1 || icycles - tcycles >= 1)
			return NULL;
		seconds = icycles;
		seconds *= YEARSPERREPEAT;
		seconds *= AVGSECSPERYEAR;
		if (t < sp->ats[0])
			newt += seconds;
		else
			newt -= seconds;
		if (newt < sp->ats[0] ||
			newt > sp->ats[sp->timecnt - 1])
			return NULL;		/* "cannot happen" */

		result = localsub_no_recursive(&newt, offset, tmp, sp);
		if (result == tmp)
		{
			cl_long	newy;	/* pg_time_t in original */

			newy = tmp->tm_year;
			if (t < sp->ats[0])
				newy -= icycles * YEARSPERREPEAT;
			else
				newy += icycles * YEARSPERREPEAT;
			tmp->tm_year = newy;
			if (tmp->tm_year != newy)
				return NULL;
		}
		return result;
	}
	if (sp->timecnt == 0 || t < sp->ats[0])
	{
		i = 0;
		while (sp->ttis[i].tt_isdst)
			if (++i >= sp->typecnt)
			{
				i = 0;
				break;
			}
	}
	else
	{
		int			lo = 1;
		int			hi = sp->timecnt;

		while (lo < hi)
		{
			int			mid = (lo + hi) >> 1;

			if (t < sp->ats[mid])
				hi = mid;
			else
				lo = mid + 1;
		}
		i = (int) sp->types[lo - 1];
	}
	ttisp = &sp->ttis[i];

	result = timesub(&t, ttisp->tt_gmtoff, sp, tmp);
	tmp->tm_isdst = ttisp->tt_isdst;

	return result;
}

STATIC_INLINE(struct pg_tm *)
pg_localtime(const cl_long *timep, /* pg_time_t in original */
			 struct pg_tm *tm,
			 const tz_state *sp)
{
	// pg_localtime() returns tm if success.
	// otherwise return NULL.
	// return localsub(timep, 0L, tm, tz);
	return localsub(timep, 0L, tm, sp);
}

STATIC_INLINE(int)
pg_next_dst_boundary_no_recursive(const cl_long *timep,	/* pg_time_t in original */
								  long int *before_gmtoff,
								  int *before_isdst,
								  cl_long *boundary,		/* pg_time_t in original */
								  long int *after_gmtoff,
								  int *after_isdst,
								  const tz_state *sp)
{
	const tz_ttinfo *ttisp;
	int			i;
	int			j;
	const cl_long t = *timep;	/* pg_time_t in original */

	if (sp->timecnt == 0)
	{
		/* non-DST zone, use lowest-numbered standard type */
		i = 0;
		while (sp->ttis[i].tt_isdst)
			if (++i >= sp->typecnt)
			{
				i = 0;
				break;
			}
		ttisp = &sp->ttis[i];
		*before_gmtoff = ttisp->tt_gmtoff;
		*before_isdst = ttisp->tt_isdst;
		return 0;
	}
	if ((sp->goback && t < sp->ats[0]) ||
		(sp->goahead && t > sp->ats[sp->timecnt - 1]))
	{
#if 1
		// Never reached here.
		// ASSERT
#else
		/* For values outside the transition table, extrapolate */
		cl_long	newt = t;	/* pg_time_t in original */
		cl_long	seconds;	/* pg_time_t in original */
		cl_long	tcycles;	/* pg_time_t in original */
		cl_long	icycles;
		int		result;

		if (t < sp->ats[0])
			seconds = sp->ats[0] - t;
		else
			seconds = t - sp->ats[sp->timecnt - 1];
		--seconds;
		tcycles = seconds / YEARSPERREPEAT / AVGSECSPERYEAR;
		++tcycles;
		icycles = tcycles;
		if (tcycles - icycles >= 1 || icycles - tcycles >= 1)
			return -1;
		seconds = icycles;
		seconds *= YEARSPERREPEAT;
		seconds *= AVGSECSPERYEAR;
		if (t < sp->ats[0])
			newt += seconds;
		else
			newt -= seconds;
		if (newt < sp->ats[0] ||
			newt > sp->ats[sp->timecnt - 1])
			return -1;			/* "cannot happen" */

		result = pg_next_dst_boundary(&newt, before_gmtoff,
									  before_isdst,
									  boundary,
									  after_gmtoff,
									  after_isdst,
									  tz);
		if (t < sp->ats[0])
			*boundary -= seconds;
		else
			*boundary += seconds;
		return result;
#endif
	}

	if (t >= sp->ats[sp->timecnt - 1])
	{
		/* No known transition > t, so use last known segment's type */
		i = sp->types[sp->timecnt - 1];
		ttisp = &sp->ttis[i];
		*before_gmtoff = ttisp->tt_gmtoff;
		*before_isdst = ttisp->tt_isdst;
		return 0;
	}
	if (t < sp->ats[0])
	{
		/* For "before", use lowest-numbered standard type */
		i = 0;
		while (sp->ttis[i].tt_isdst)
			if (++i >= sp->typecnt)
			{
				i = 0;
				break;
			}
		ttisp = &sp->ttis[i];
		*before_gmtoff = ttisp->tt_gmtoff;
		*before_isdst = ttisp->tt_isdst;
		*boundary = sp->ats[0];
		/* And for "after", use the first segment's type */
		i = sp->types[0];
		ttisp = &sp->ttis[i];
		*after_gmtoff = ttisp->tt_gmtoff;
		*after_isdst = ttisp->tt_isdst;
		return 1;
	}
	/* Else search to find the boundary following t */
	{
		int			lo = 1;
		int			hi = sp->timecnt - 1;

		while (lo < hi)
		{
			int			mid = (lo + hi) >> 1;

			if (t < sp->ats[mid])
				hi = mid;
			else
				lo = mid + 1;
		}
		i = lo;
	}
	j = sp->types[i - 1];
	ttisp = &sp->ttis[j];
	*before_gmtoff = ttisp->tt_gmtoff;
	*before_isdst = ttisp->tt_isdst;
	*boundary = sp->ats[i];
	j = sp->types[i];
	ttisp = &sp->ttis[j];
	*after_gmtoff = ttisp->tt_gmtoff;
	*after_isdst = ttisp->tt_isdst;
	return 1;
}

STATIC_INLINE(int)
pg_next_dst_boundary(const cl_long *timep, /* pg_time_t in original */
					 long int *before_gmtoff,
					 int *before_isdst,
					 cl_long *boundary,	/* pg_time_t in original */
					 long int *after_gmtoff,
					 int *after_isdst,
					 const tz_state *sp)
{
	const tz_ttinfo *ttisp;
	int			i;
	int			j;
	const cl_long t = *timep;	/* pg_time_t in original */

	if (sp->timecnt == 0)
	{
		/* non-DST zone, use lowest-numbered standard type */
		i = 0;
		while (sp->ttis[i].tt_isdst)
			if (++i >= sp->typecnt)
			{
				i = 0;
				break;
			}
		ttisp = &sp->ttis[i];
		*before_gmtoff = ttisp->tt_gmtoff;
		*before_isdst = ttisp->tt_isdst;
		return 0;
	}
	if ((sp->goback && t < sp->ats[0]) ||
		(sp->goahead && t > sp->ats[sp->timecnt - 1]))
	{
		/* For values outside the transition table, extrapolate */
		cl_long	newt = t;	/* pg_time_t in original */
		cl_long	seconds;	/* pg_time_t in original */
		cl_long	tcycles;	/* pg_time_t in original */
		cl_long	icycles;
		int		result;

		if (t < sp->ats[0])
			seconds = sp->ats[0] - t;
		else
			seconds = t - sp->ats[sp->timecnt - 1];
		--seconds;
		tcycles = seconds / YEARSPERREPEAT / AVGSECSPERYEAR;
		++tcycles;
		icycles = tcycles;
		if (tcycles - icycles >= 1 || icycles - tcycles >= 1)
			return -1;
		seconds = icycles;
		seconds *= YEARSPERREPEAT;
		seconds *= AVGSECSPERYEAR;
		if (t < sp->ats[0])
			newt += seconds;
		else
			newt -= seconds;
		if (newt < sp->ats[0] ||
			newt > sp->ats[sp->timecnt - 1])
			return -1;			/* "cannot happen" */

		result = pg_next_dst_boundary_no_recursive(&newt, before_gmtoff,
												   before_isdst,
												   boundary,
												   after_gmtoff,
												   after_isdst,
												   sp);
		if (t < sp->ats[0])
			*boundary -= seconds;
		else
			*boundary += seconds;
		return result;
	}

	if (t >= sp->ats[sp->timecnt - 1])
	{
		/* No known transition > t, so use last known segment's type */
		i = sp->types[sp->timecnt - 1];
		ttisp = &sp->ttis[i];
		*before_gmtoff = ttisp->tt_gmtoff;
		*before_isdst = ttisp->tt_isdst;
		return 0;
	}
	if (t < sp->ats[0])
	{
		/* For "before", use lowest-numbered standard type */
		i = 0;
		while (sp->ttis[i].tt_isdst)
			if (++i >= sp->typecnt)
			{
				i = 0;
				break;
			}
		ttisp = &sp->ttis[i];
		*before_gmtoff = ttisp->tt_gmtoff;
		*before_isdst = ttisp->tt_isdst;
		*boundary = sp->ats[0];
		/* And for "after", use the first segment's type */
		i = sp->types[0];
		ttisp = &sp->ttis[i];
		*after_gmtoff = ttisp->tt_gmtoff;
		*after_isdst = ttisp->tt_isdst;
		return 1;
	}
	/* Else search to find the boundary following t */
	{
		int			lo = 1;
		int			hi = sp->timecnt - 1;

		while (lo < hi)
		{
			int			mid = (lo + hi) >> 1;

			if (t < sp->ats[mid])
				hi = mid;
			else
				lo = mid + 1;
		}
		i = lo;
	}
	j = sp->types[i - 1];
	ttisp = &sp->ttis[j];
	*before_gmtoff = ttisp->tt_gmtoff;
	*before_isdst = ttisp->tt_isdst;
	*boundary = sp->ats[i];
	j = sp->types[i];
	ttisp = &sp->ttis[j];
	*after_gmtoff = ttisp->tt_gmtoff;
	*after_isdst = ttisp->tt_isdst;
	return 1;
}

STATIC_INLINE(cl_int)
DetermineTimeZoneOffset(struct pg_tm *tm,
						const tz_state *sp)
{
	cl_long t;	/* pg_time_t in original */

	cl_long	*tp = &t;	/* pg_time_t in original */

	int		date, sec;
	cl_long	day, mytime, prevtime, boundary, beforetime, aftertime;	/* pg_time_t in original */
	long	before_gmtoff,after_gmtoff;
	int		before_isdst, after_isdst;
	int		res;

	/*
	 * First, generate the pg_time_t value corresponding to the given
	 * y/m/d/h/m/s taken as GMT time.  If this overflows, punt and decide the
	 * timezone is GMT.  (For a valid Julian date, integer overflow should be
	 * impossible with 64-bit pg_time_t, but let's check for safety.)
	 */
	if (!IS_VALID_JULIAN(tm->tm_year, tm->tm_mon, tm->tm_mday))
		goto overflow;
	date = date2j(tm->tm_year, tm->tm_mon, tm->tm_mday) - UNIX_EPOCH_JDATE;

	day = ((cl_long) date) * SECS_PER_DAY;
	if (day / SECS_PER_DAY != date)
		goto overflow;
	sec = tm->tm_sec + (tm->tm_min + tm->tm_hour * MINS_PER_HOUR) * SECS_PER_MINUTE;
	mytime = day + sec;
	/* since sec >= 0, overflow could only be from +day to -mytime */
	if (mytime < 0 && day > 0)
		goto overflow;

	/*
	 * Find the DST time boundary just before or following the target time. We
	 * assume that all zones have GMT offsets less than 24 hours, and that DST
	 * boundaries can't be closer together than 48 hours, so backing up 24
	 * hours and finding the "next" boundary will work.
	 */
	prevtime = mytime - SECS_PER_DAY;
	if (mytime < 0 && prevtime > 0)
		goto overflow;

	res = pg_next_dst_boundary(&prevtime,
							   &before_gmtoff, &before_isdst,
							   &boundary,
							   &after_gmtoff, &after_isdst,
							   sp);
	if (res < 0)
		goto overflow;			/* failure? */

	if (res == 0)
	{
		/* Non-DST zone, life is simple */
		tm->tm_isdst = before_isdst;
		*tp = mytime - before_gmtoff;
		return -(int) before_gmtoff;
	}

	/*
	 * Form the candidate pg_time_t values with local-time adjustment
	 */
	beforetime = mytime - before_gmtoff;
	if ((before_gmtoff > 0 &&
		 mytime < 0 && beforetime > 0) ||
		(before_gmtoff <= 0 &&
		 mytime > 0 && beforetime < 0))
		goto overflow;
	aftertime = mytime - after_gmtoff;
	if ((after_gmtoff > 0 &&
		 mytime < 0 && aftertime > 0) ||
		(after_gmtoff <= 0 &&
		 mytime > 0 && aftertime < 0))
		goto overflow;

	/*
	 * If both before or both after the boundary time, we know what to do. The
	 * boundary time itself is considered to be after the transition, which
	 * means we can accept aftertime == boundary in the second case.
	 */
	if (beforetime < boundary && aftertime < boundary)
	{
		tm->tm_isdst = before_isdst;
		*tp = beforetime;
		return -(int) before_gmtoff;
	}
	if (beforetime > boundary && aftertime >= boundary)
	{
		tm->tm_isdst = after_isdst;
		*tp = aftertime;
		return -(int) after_gmtoff;
	}

	/*
	 * It's an invalid or ambiguous time due to timezone transition.  In a
	 * spring-forward transition, prefer the "before" interpretation; in a
	 * fall-back transition, prefer "after".  (We used to define and implement
	 * this test as "prefer the standard-time interpretation", but that rule
	 * does not help to resolve the behavior when both times are reported as
	 * standard time; which does happen, eg Europe/Moscow in Oct 2014.)
	 */
	if (beforetime > aftertime)
	{
		tm->tm_isdst = before_isdst;
		*tp = beforetime;
		return -(int) before_gmtoff;
	}
	tm->tm_isdst = after_isdst;
	*tp = aftertime;
	return -(int) after_gmtoff;

overflow:
	/* Given date is out of range, so assume UTC */
	tm->tm_isdst = 0;
	*tp = 0;
	return 0;
}

/* simplified version; no timezone support now */
STATIC_INLINE(cl_bool)
timestamp2tm(Timestamp dt, int *tzp, struct pg_tm *tm, fsec_t *fsec,
			 const tz_state *sp)
{
	cl_long		date;	/* Timestamp in original */
	cl_long		time;	/* Timestamp in original */
	cl_long		utime;	/* pg_time_t in original */

	/* Use session timezone if caller asks for default */
    if (sp == NULL)
        sp = &session_timezone_state;

	time = dt;
	TMODULO(time, date, USECS_PER_DAY);

	if (time < INT64CONST(0))
	{
		time += USECS_PER_DAY;
		date -= 1;
	}
	/* add offset to go from J2000 back to standard Julian date */
	date += POSTGRES_EPOCH_JDATE;

	/* Julian day routine does not work for negative Julian days */
	if (date < 0 || date > (Timestamp) INT_MAX)
		return false;

	j2date((cl_int) date, &tm->tm_year, &tm->tm_mon, &tm->tm_mday);
	dt2time(time, &tm->tm_hour, &tm->tm_min, &tm->tm_sec, fsec);

	/* Done if no TZ conversion wanted */
	if (tzp == NULL) {
		tm->tm_isdst = -1;
		tm->tm_gmtoff = 0;

		return true;
	}

	/*
     * If the time falls within the range of pg_time_t, use pg_localtime() to
     * rotate to the local time zone.
     *
     * First, convert to an integral timestamp, avoiding possibly
     * platform-specific roundoff-in-wrong-direction errors, and adjust to
     * Unix epoch.  Then see if we can convert to pg_time_t without loss. This
     * coding avoids hardwiring any assumptions about the width of pg_time_t,
     * so it should behave sanely on machines without int64.
     */
    dt = (dt - *fsec) / USECS_PER_SEC +
        (POSTGRES_EPOCH_JDATE - UNIX_EPOCH_JDATE) * SECS_PER_DAY;

    utime = (cl_long) dt;
    if ((Timestamp) utime == dt)
    {
        struct pg_tm tx;

		pg_localtime(&utime, &tx, sp);

        tm->tm_year = tx.tm_year + 1900;
        tm->tm_mon = tx.tm_mon + 1;
        tm->tm_mday = tx.tm_mday;
        tm->tm_hour = tx.tm_hour;
        tm->tm_min = tx.tm_min;
        tm->tm_sec = tx.tm_sec;
        tm->tm_isdst = tx.tm_isdst;
        tm->tm_gmtoff = tx.tm_gmtoff;
        *tzp = -tm->tm_gmtoff;
    }
    else
    {
        /*
         * When out of range of pg_time_t, treat as GMT
         */
        *tzp = 0;
        /* Mark this as *no* time zone available */
        tm->tm_isdst = -1;
        tm->tm_gmtoff = 0;
    }

	return true;
}

STATIC_INLINE(cl_bool)
tm2timestamp(struct pg_tm * tm, fsec_t fsec, int *tzp, Timestamp *result)
{
    TimeOffset  date;
    TimeOffset  time;

    /* Julian day routines are not correct for negative Julian days */
    if (!IS_VALID_JULIAN(tm->tm_year, tm->tm_mon, tm->tm_mday))
    {
        *result = 0;
		/* keep compiler quiet */
        return false;
    }

    date = date2j(tm->tm_year, tm->tm_mon, tm->tm_mday) - POSTGRES_EPOCH_JDATE;
    time = time2t(tm->tm_hour, tm->tm_min, tm->tm_sec, fsec);

    *result = date * USECS_PER_DAY + time;
    /* check for major overflow */
    if ((*result - time) / USECS_PER_DAY != date)
    {
        *result = 0;		/* keep compiler quiet */
        return false;
    }
    /* check for just-barely overflow (okay except time-of-day wraps) */
    /* caution: we want to allow 1999-12-31 24:00:00 */
    if ((*result < 0 && date > 0) ||
        (*result > 0 && date < -1))
    {
        *result = 0;
		/* keep compiler quiet */
        return false;
    }
	
    if (tzp != NULL)
        *result = dt2local(*result, -(*tzp));

    return true;
}

/* ---------------------------------------------------------------
 *
 * Type cast functions
 *
 * --------------------------------------------------------------- */
STATIC_FUNCTION(pg_date_t)
pgfn_timestamp_date(cl_int *errcode, pg_timestamp_t arg1)
{
	pg_date_t		result;
	struct pg_tm	tm;
	fsec_t			fsec;

	if (arg1.isnull)
		result.isnull = true;
	else if (TIMESTAMP_IS_NOBEGIN(arg1.value))
	{
		result.isnull = false;
		DATE_NOBEGIN(result.value);
	}
	else if (TIMESTAMP_IS_NOEND(arg1.value))
	{
		result.isnull = false;
		DATE_NOEND(result.value);
	}
	else if (!timestamp2tm(arg1.value, NULL, &tm, &fsec, NULL))
	{
		result.isnull = true;
		STROM_SET_ERROR(errcode, StromError_CpuReCheck);
	}
	else
	{
		result.value = (date2j(tm.tm_year, tm.tm_mon, tm.tm_mday)
						- POSTGRES_EPOCH_JDATE);
	}
	return result;
}

STATIC_FUNCTION(pg_time_t)
pgfn_timestamp_time(cl_int *errcode, pg_timestamp_t arg1)
{
	pg_time_t		result;
	struct pg_tm	tm;
	fsec_t			fsec;

	if (arg1.isnull)
		result.isnull = true;
	else if (TIMESTAMP_NOT_FINITE(arg1.value))
		result.isnull = true;
	else if (!timestamp2tm(arg1.value, NULL, &tm, &fsec, NULL))
	{
		result.isnull = true;
		STROM_SET_ERROR(errcode, StromError_CpuReCheck);
	}
	else
	{
		result.isnull = false;
		result.value =
			((((tm.tm_hour * MINS_PER_HOUR
				+ tm.tm_min) * SECS_PER_MINUTE)
			    + tm.tm_sec) * USECS_PER_SEC)
			    + fsec;
	}
	return result;
}

STATIC_FUNCTION(pg_timestamp_t)
pgfn_date_timestamp(cl_int *errcode, pg_date_t arg1)
{
	pg_timestamp_t	result;

	if (arg1.isnull)
	{
		result.isnull = true;
	}
	else if (DATE_IS_NOBEGIN(arg1.value))
	{
		result.isnull = false;
		TIMESTAMP_NOBEGIN(result.value);
	}
	else if (DATE_IS_NOEND(arg1.value))
	{
		result.isnull = false;
		TIMESTAMP_NOEND(result.value);
	}
	else
	{
		/* date is days since 2000, timestamp is microseconds since same... */
		result.isnull = false;
		result.value = arg1.value * USECS_PER_DAY;
		/* Date's range is wider than timestamp's, so check for overflow */
		if (result.value / USECS_PER_DAY != arg1.value)
		{
			result.isnull = true;
			STROM_SET_ERROR(errcode, StromError_CpuReCheck);
		}
	}
	return result;
}

/*
 * Time/Date operators
 */
STATIC_FUNCTION(pg_date_t)
pgfn_date_pli(cl_int *errcode, pg_date_t arg1, pg_int4_t arg2)
{
	pg_date_t	result;

	if (arg1.isnull || arg2.isnull)
		result.isnull = true;
	else
	{
		result.isnull = false;
		if (DATE_NOT_FINITE(arg1.value))
			result.value = arg1.value;	/* can't change infinity */
		else
			result.value = arg1.value + arg2.value;
	}
	return result;
}

STATIC_FUNCTION(pg_date_t)
pgfn_date_mii(cl_int *errcode, pg_date_t arg1, pg_int4_t arg2)
{
	pg_date_t	result;

	if (arg1.isnull || arg2.isnull)
		result.isnull = true;
	else
	{
		result.isnull = false;
		if (DATE_NOT_FINITE(arg1.value))
			result.value = arg1.value;	/* can't change infinity */
		else
			result.value = arg1.value - arg2.value;
	}
	return result;
}

STATIC_FUNCTION(pg_int4_t)
pgfn_date_mi(cl_int *errcode, pg_date_t arg1, pg_date_t arg2)
{
	pg_int4_t	result;

	if (arg1.isnull || arg2.isnull)
		result.isnull = true;
	else if (DATE_NOT_FINITE(arg1.value) || DATE_NOT_FINITE(arg2.value))
	{
		result.isnull = true;
		STROM_SET_ERROR(errcode, StromError_CpuReCheck);
	}
	else
	{
		result.isnull = false;
		result.value = (cl_int)(arg1.value - arg2.value);
	}
	return result;
}

STATIC_FUNCTION(pg_timestamp_t)
pgfn_datetime_pl(cl_int *errcode, pg_date_t arg1, pg_time_t arg2)
{
	pg_timestamp_t	result;

	if (arg1.isnull || arg2.isnull)
		result.isnull = true;
	else
	{
		result = pgfn_date_timestamp(errcode, arg1);
		if (!TIMESTAMP_NOT_FINITE(result.value))
			result.value += arg2.value;
	}
	return result;
}

STATIC_FUNCTION(pg_date_t)
pgfn_integer_pl_date(cl_int *errcode, pg_int4_t arg1, pg_date_t arg2)
{
	return pgfn_date_pli(errcode, arg2, arg1);
}

STATIC_FUNCTION(pg_timestamp_t)
pgfn_timedata_pl(cl_int *errcode, pg_time_t arg1, pg_date_t arg2)
{
	return pgfn_datetime_pl(errcode, arg2, arg1);
}

/*
 * Date comparison
 */
STATIC_FUNCTION(pg_bool_t)
pgfn_date_eq_timestamp(cl_int *errcode,
					   pg_date_t arg1, pg_timestamp_t arg2)
{
	pg_bool_t		result;
	pg_timestamp_t	dt1 = pgfn_date_timestamp(errcode, arg1);

	if (dt1.isnull || arg2.isnull)
		result.isnull = true;
	else
	{
		result.isnull = false;
		result.value = (cl_bool)(dt1.value == arg2.value);
	}
	return result;
}

STATIC_FUNCTION(pg_bool_t)
pgfn_date_ne_timestamp(cl_int *errcode,
					   pg_date_t arg1, pg_timestamp_t arg2)
{
	pg_bool_t		result;
	pg_timestamp_t	dt1 = pgfn_date_timestamp(errcode, arg1);

	if (dt1.isnull || arg2.isnull)
		result.isnull = true;
	else
	{
		result.isnull = false;
		result.value = (cl_bool)(dt1.value != arg2.value);
	}
	return result;
}

STATIC_FUNCTION(pg_bool_t)
pgfn_date_lt_timestamp(cl_int *errcode,
					   pg_date_t arg1, pg_timestamp_t arg2)
{
	pg_bool_t		result;
	pg_timestamp_t	dt1 = pgfn_date_timestamp(errcode, arg1);

	if (dt1.isnull || arg2.isnull)
		result.isnull = true;
	else
	{
		result.isnull = false;
		result.value = (cl_bool)(dt1.value < arg2.value);
	}
	return result;
}

STATIC_FUNCTION(pg_bool_t)
pgfn_date_le_timestamp(cl_int *errcode,
					   pg_date_t arg1, pg_timestamp_t arg2)
{
	pg_bool_t		result;
	pg_timestamp_t	dt1 = pgfn_date_timestamp(errcode, arg1);

	if (dt1.isnull || arg2.isnull)
		result.isnull = true;
	else
	{
		result.isnull = false;
		result.value = (cl_bool)(dt1.value <= arg2.value);
	}
	return result;
}

STATIC_FUNCTION(pg_bool_t)
pgfn_date_gt_timestamp(cl_int *errcode,
					   pg_date_t arg1, pg_timestamp_t arg2)
{
	pg_bool_t		result;
	pg_timestamp_t	dt1 = pgfn_date_timestamp(errcode, arg1);

	if (dt1.isnull || arg2.isnull)
		result.isnull = true;
	else
	{
		result.isnull = false;
		result.value = (cl_bool)(dt1.value > arg2.value);
	}
	return result;
}

STATIC_FUNCTION(pg_bool_t)
pgfn_date_ge_timestamp(cl_int *errcode,
					   pg_date_t arg1, pg_timestamp_t arg2)
{
	pg_bool_t		result;
	pg_timestamp_t	dt1 = pgfn_date_timestamp(errcode, arg1);

	if (dt1.isnull || arg2.isnull)
		result.isnull = true;
	else
	{
		result.isnull = false;
		result.value = (cl_bool)(dt1.value >= arg2.value);
	}
	return result;
}

STATIC_FUNCTION(pg_int4_t)
date_cmp_timestamp(cl_int *errcode,
				   pg_date_t arg1, pg_timestamp_t arg2)
{
	pg_int4_t		result;
	pg_timestamp_t	dt1 = pgfn_date_timestamp(errcode, arg1);

	if (dt1.isnull || arg2.isnull)
		result.isnull = true;
	else
	{
		result.isnull = false;
		if (dt1.value > arg2.value)
			result.value = 1;
		else if (dt1.value < arg2.value)
			result.value = -1;
		else
			result.value = 0;
	}
	return result;
}

/*
 * Timestamp comparison
 */
STATIC_FUNCTION(pg_bool_t)
pgfn_timestamp_eq_date(cl_int *errcode,
					   pg_timestamp_t arg1, pg_date_t arg2)
{
	pg_bool_t		result;
	pg_timestamp_t	dt2 = pgfn_date_timestamp(errcode, arg2);

	if (arg1.isnull || dt2.isnull)
		result.isnull = true;
	else
	{
		result.isnull = false;
		result.value = (cl_bool)(arg1.value == dt2.value);
	}
	return result;
}

STATIC_FUNCTION(pg_bool_t)
pgfn_timestamp_ne_date(cl_int *errcode,
					   pg_timestamp_t arg1, pg_date_t arg2)
{
	pg_bool_t		result;
	pg_timestamp_t	dt2 = pgfn_date_timestamp(errcode, arg2);

	if (arg1.isnull || dt2.isnull)
		result.isnull = true;
	else
	{
		result.isnull = false;
		result.value = (cl_bool)(arg1.value != dt2.value);
	}
	return result;
}

STATIC_FUNCTION(pg_bool_t)
pgfn_timestamp_lt_date(cl_int *errcode,
					   pg_timestamp_t arg1, pg_date_t arg2)
{
	pg_bool_t		result;
	pg_timestamp_t	dt2 = pgfn_date_timestamp(errcode, arg2);

	if (arg1.isnull || dt2.isnull)
		result.isnull = true;
	else
	{
		result.isnull = false;
		result.value = (cl_bool)(arg1.value < dt2.value);
	}
	return result;
}

STATIC_FUNCTION(pg_bool_t)
pgfn_timestamp_le_date(cl_int *errcode,
					   pg_timestamp_t arg1, pg_date_t arg2)
{
	pg_bool_t		result;
	pg_timestamp_t	dt2 = pgfn_date_timestamp(errcode, arg2);

	if (arg1.isnull || dt2.isnull)
		result.isnull = true;
	else
	{
		result.isnull = false;
		result.value = (cl_bool)(arg1.value <= dt2.value);
	}
	return result;
}

STATIC_FUNCTION(pg_bool_t)
pgfn_timestamp_gt_date(cl_int *errcode,
					   pg_timestamp_t arg1, pg_date_t arg2)
{
	pg_bool_t		result;
	pg_timestamp_t	dt2 = pgfn_date_timestamp(errcode, arg2);

	if (arg1.isnull || dt2.isnull)
		result.isnull = true;
	else
	{
		result.isnull = false;
		result.value = (cl_bool)(arg1.value > dt2.value);
	}
	return result;
}

STATIC_FUNCTION(pg_bool_t)
pgfn_timestamp_ge_date(cl_int *errcode,
					   pg_timestamp_t arg1, pg_date_t arg2)
{
	pg_bool_t		result;
	pg_timestamp_t	dt2 = pgfn_date_timestamp(errcode, arg2);

	if (arg1.isnull || dt2.isnull)
		result.isnull = true;
	else
	{
		result.isnull = false;
		result.value = (cl_bool)(arg1.value >= dt2.value);
	}
	return result;
}

STATIC_FUNCTION(pg_int4_t)
pgfn_timestamp_cmp_date(cl_int *errcode,
						pg_timestamp_t arg1, pg_date_t arg2)
{
	pg_int4_t		result;
	pg_timestamp_t	dt2 = pgfn_date_timestamp(errcode, arg2);

	if (arg1.isnull || dt2.isnull)
		result.isnull = true;
	else
	{
		result.isnull = false;
		if (arg1.value > dt2.value)
			result.value = 1;
		else if (arg1.value < dt2.value)
			result.value = -1;
		else
			result.value = 0;
	}
	return result;
}

/*
 * timestamp2timestamptz
 *
 * It translates pg_timestamp_t to pg_timestamptz_t based on the session
 * timezone information (session_timezone_state)
 */
STATIC_FUNCTION(pg_timestamptz_t)
timestamp2timestamptz(cl_int *errcode, pg_timestamp_t arg)
{
	pg_timestamptz_t	result;
	struct pg_tm		tm;
	fsec_t				fsec;
	int					tz;

	if (arg.isnull)
	{
		result.isnull = true;
	}
    else if (TIMESTAMP_NOT_FINITE(arg.value))
	{
		result.isnull = false;
        result.value  = arg.value;
	}
	else if (!timestamp2tm(arg.value, NULL, &tm, &fsec, NULL))
	{
		result.isnull = true;
		STROM_SET_ERROR(errcode, StromError_CpuReCheck);
	}
	else
	{
        tz = DetermineTimeZoneOffset(&tm, &session_timezone_state);
		if (!tm2timestamp(&tm, fsec, &tz, &result.value))
		{
			result.isnull = true;
			STROM_SET_ERROR(errcode, StromError_CpuReCheck);
		}
		else
		{
			result.isnull = false;
		}
	}

	return result;
}

/*
 * date2timestamptz
 *
 * It translates pg_date_t to pg_timestamptz_t based on the session
 * timezone information (session_timezone_state)
 */
STATIC_FUNCTION(pg_timestamptz_t)
date2timestamptz(cl_int *errcode, pg_date_t arg)
{
	pg_timestamptz_t	result;
	struct pg_tm	tm;
	int				tz;

	if (arg.isnull)
	{
		result.isnull = true;
	}
	else if (DATE_IS_NOBEGIN(arg.value))
	{
		result.isnull = false;
		TIMESTAMP_NOBEGIN(result.value);
	}
	else if (DATE_IS_NOEND(arg.value))
	{
		result.isnull = false;
		TIMESTAMP_NOEND(result.value);
	}
	else
	{
        j2date(arg.value + POSTGRES_EPOCH_JDATE,
			   &tm.tm_year, &tm.tm_mon, &tm.tm_mday);
        tm.tm_hour = 0;
        tm.tm_min = 0;
        tm.tm_sec = 0;
        tz = DetermineTimeZoneOffset(&tm, &session_timezone_state);

		result.isnull = false;
		result.value = arg.value * USECS_PER_DAY + tz * USECS_PER_SEC;
        /* Date's range is wider than timestamp's, so check for overflow */
        if ((result.value - tz * USECS_PER_SEC) / USECS_PER_DAY != arg.value)
		{
			result.isnull = true;
			STROM_SET_ERROR(errcode, StromError_CpuReCheck);
		}
	}
	return result;
}

/*
 * Data cast functions related to timezonetz
 */
STATIC_FUNCTION(pg_date_t)
pgfn_timestamptz_date(cl_int *errcode, pg_timestamptz_t arg1)
{
	pg_date_t		result;
	struct pg_tm	tm;
	fsec_t			fsec;
	int				tz;

	if (arg1.isnull)
		result.isnull = true;
	else if (TIMESTAMP_IS_NOBEGIN(arg1.value))
	{
		result.isnull = false;
		DATE_NOBEGIN(result.value);
	}
	else if (TIMESTAMP_IS_NOEND(arg1.value))
	{
		result.isnull = false;
		DATE_NOEND(result.value);
	}
	else if (!timestamp2tm(arg1.value, &tz, &tm, &fsec, NULL))
	{
		result.isnull = true;
		STROM_SET_ERROR(errcode, StromError_CpuReCheck);
	}
	else
	{
		result.value = (date2j(tm.tm_year, tm.tm_mon, tm.tm_mday)
						- POSTGRES_EPOCH_JDATE);
	}
	return result;
}

STATIC_FUNCTION(pg_time_t)
pgfn_timestamptz_time(cl_int *errcode, pg_timestamptz_t arg1)
{
	pg_time_t		result;
	struct pg_tm	tm;
	fsec_t			fsec;
	int				tz;

	if (arg1.isnull)
		result.isnull = true;
	else if (TIMESTAMP_NOT_FINITE(arg1.value))
		result.isnull = true;
	else if (!timestamp2tm(arg1.value, &tz, &tm, &fsec, NULL))
	{
		result.isnull = true;
		STROM_SET_ERROR(errcode, StromError_CpuReCheck);
	}
	else
	{
		result.isnull = false;
		result.value =
			((((tm.tm_hour * MINS_PER_HOUR
				+ tm.tm_min) * SECS_PER_MINUTE)
			    + tm.tm_sec) * USECS_PER_SEC)
			    + fsec;
	}
	return result;
}

STATIC_FUNCTION(pg_timestamp_t)
pgfn_timestamptz_timestamp(cl_int *errcode, pg_timestamptz_t arg1)
{
	pg_timestamp_t	result;
	struct pg_tm	tm;
	fsec_t			fsec;
	int				tz;

	if (arg1.isnull)
	{
		result.isnull = true;
	}
	else if (TIMESTAMP_NOT_FINITE(arg1.value))
	{
		result.isnull = false;
        result.value  = arg1.value;
	}
	else if (!timestamp2tm(arg1.value, &tz, &tm, &fsec, NULL))
	{
		result.isnull = true;
		STROM_SET_ERROR(errcode, StromError_CpuReCheck);
	}
	else if (!tm2timestamp(&tm, fsec, NULL, &result.value))
	{
		result.isnull = true;
		STROM_SET_ERROR(errcode, StromError_CpuReCheck);
	}
	else
	{
		result.isnull = false;
	}

	return result;
}

STATIC_FUNCTION(pg_timestamptz_t)
pgfn_timestamp_timestamptz(cl_int *errcode, pg_timestamp_t arg1)
{
	return timestamp2timestamptz(errcode, arg1);
}

STATIC_FUNCTION(pg_timestamptz_t)
pgfn_date_timestamptz(cl_int *errcode, pg_date_t arg1)
{
	return date2timestamptz(errcode, arg1);
}

/*
 * Comparison between date and timestamptz
 */
STATIC_FUNCTION(pg_bool_t)
pgfn_date_lt_timestamptz(cl_int *errcode,
						 pg_date_t arg1, pg_timestamptz_t arg2)
{
	pg_timestamptz_t temp;
	pg_bool_t	result;

	temp = date2timestamptz(errcode, arg1);
	if (temp.isnull || arg2.isnull)
		result.isnull = true;
	else
	{
		result.isnull = false;
		result.value = (cl_bool)(temp.value < arg2.value);
	}
	return result;
}

STATIC_FUNCTION(pg_bool_t)
pgfn_date_le_timestamptz(cl_int *errcode,
						 pg_date_t arg1, pg_timestamptz_t arg2)
{
	pg_timestamptz_t temp;
	pg_bool_t	result;

	temp = date2timestamptz(errcode, arg1);
	if (temp.isnull || arg2.isnull)
		result.isnull = true;
	else
	{
		result.isnull = false;
		result.value = (cl_bool)(temp.value <= arg2.value);
	}
	return result;
}

STATIC_FUNCTION(pg_bool_t)
pgfn_date_eq_timestamptz(cl_int *errcode,
						 pg_date_t arg1, pg_timestamptz_t arg2)
{
	pg_timestamptz_t temp;
	pg_bool_t	result;

	temp = date2timestamptz(errcode, arg1);
	if (temp.isnull || arg2.isnull)
		result.isnull = true;
	else
	{
		result.isnull = false;
		result.value = (cl_bool)(temp.value == arg2.value);
	}
	return result;
}

STATIC_FUNCTION(pg_bool_t)
pgfn_date_ge_timestamptz(cl_int *errcode,
						 pg_date_t arg1, pg_timestamptz_t arg2)
{
	pg_timestamptz_t temp;
	pg_bool_t	result;

	temp = date2timestamptz(errcode, arg1);
	if (temp.isnull || arg2.isnull)
		result.isnull = true;
	else
	{
		result.isnull = false;
		result.value = (cl_bool)(temp.value >= arg2.value);
	}
	return result;
}

STATIC_FUNCTION(pg_bool_t)
pgfn_date_gt_timestamptz(cl_int *errcode,
						 pg_date_t arg1, pg_timestamptz_t arg2)
{
	pg_timestamptz_t temp;
	pg_bool_t	result;

	temp = date2timestamptz(errcode, arg1);
	if (temp.isnull || arg2.isnull)
		result.isnull = true;
	else
	{
		result.isnull = false;
		result.value = (cl_bool)(temp.value > arg2.value);
	}
	return result;
}

STATIC_FUNCTION(pg_bool_t)
pgfn_date_ne_timestamptz(cl_int *errcode,
						 pg_date_t arg1, pg_timestamptz_t arg2)
{
	pg_timestamptz_t temp;
	pg_bool_t	result;

	temp = date2timestamptz(errcode, arg1);
	if (temp.isnull || arg2.isnull)
		result.isnull = true;
	else
	{
		result.isnull = false;
		result.value = (cl_bool)(temp.value != arg2.value);
	}
	return result;
}

/*
 * Comparison between timestamptz and date
 */
STATIC_FUNCTION(pg_bool_t)
pgfn_timestamptz_lt_date(cl_int *errcode,
						 pg_timestamptz_t arg1, pg_date_t arg2)
{
	return pgfn_date_gt_timestamptz(errcode, arg2, arg1);
}

STATIC_FUNCTION(pg_bool_t)
pgfn_timestamptz_le_date(cl_int *errcode,
						 pg_timestamptz_t arg1, pg_date_t arg2)
{
	return pgfn_date_ge_timestamptz(errcode, arg2, arg1);
}

STATIC_FUNCTION(pg_bool_t)
pgfn_timestamptz_eq_date(cl_int *errcode,
						 pg_timestamptz_t arg1, pg_date_t arg2)
{
	return pgfn_date_eq_timestamptz(errcode, arg2, arg1);
}

STATIC_FUNCTION(pg_bool_t)
pgfn_timestamptz_ge_date(cl_int *errcode,
						 pg_timestamptz_t arg1, pg_date_t arg2)
{
	return pgfn_date_le_timestamptz(errcode, arg2, arg1);
}

STATIC_FUNCTION(pg_bool_t)
pgfn_timestamptz_gt_date(cl_int *errcode,
						 pg_timestamptz_t arg1, pg_date_t arg2)
{
	return pgfn_date_lt_timestamptz(errcode, arg2, arg1);
}

STATIC_FUNCTION(pg_bool_t)
pgfn_timestamptz_ne_date(cl_int *errcode,
						 pg_timestamptz_t arg1, pg_date_t arg2)
{
	return pgfn_date_ne_timestamptz(errcode, arg2, arg1);
}

/*
 * Comparison between timestamp and timestamptz
 */
STATIC_FUNCTION(pg_bool_t)
pgfn_timestamp_lt_timestamptz(cl_int *errcode,
							  pg_timestamp_t arg1, pg_timestamptz_t arg2)
{
	pg_timestamptz_t temp;
	pg_bool_t	result;

	temp = timestamp2timestamptz(errcode, arg1);
	if (temp.isnull || arg2.isnull)
		result.isnull = true;
	else
	{
		result.isnull = false;
		result.value = (cl_bool)(temp.value < arg2.value);
	}
	return result;
}

STATIC_FUNCTION(pg_bool_t)
pgfn_timestamp_le_timestamptz(cl_int *errcode,
							  pg_timestamp_t arg1, pg_timestamptz_t arg2)
{
	pg_timestamptz_t temp;
	pg_bool_t	result;

	temp = timestamp2timestamptz(errcode, arg1);
	if (temp.isnull || arg2.isnull)
		result.isnull = true;
	else
	{
		result.isnull = false;
		result.value = (cl_bool)(temp.value <= arg2.value);
	}
	return result;
}

STATIC_FUNCTION(pg_bool_t)
pgfn_timestamp_eq_timestamptz(cl_int *errcode,
							  pg_timestamp_t arg1, pg_timestamptz_t arg2)
{
	pg_timestamptz_t temp;
	pg_bool_t	result;

	temp = timestamp2timestamptz(errcode, arg1);
	if (temp.isnull || arg2.isnull)
		result.isnull = true;
	else
	{
		result.isnull = false;
		result.value = (cl_bool)(temp.value == arg2.value);
	}
	return result;
}

STATIC_FUNCTION(pg_bool_t)
pgfn_timestamp_ge_timestamptz(cl_int *errcode,
							  pg_timestamp_t arg1, pg_timestamptz_t arg2)
{
	pg_timestamptz_t temp;
	pg_bool_t	result;

	temp = timestamp2timestamptz(errcode, arg1);
	if (temp.isnull || arg2.isnull)
		result.isnull = true;
	else
	{
		result.isnull = false;
		result.value = (cl_bool)(temp.value >= arg2.value);
	}
	return result;
}

STATIC_FUNCTION(pg_bool_t)
pgfn_timestamp_gt_timestamptz(cl_int *errcode,
							  pg_timestamp_t arg1, pg_timestamptz_t arg2)
{
	pg_timestamptz_t temp;
	pg_bool_t	result;

	temp = timestamp2timestamptz(errcode, arg1);
	if (temp.isnull || arg2.isnull)
		result.isnull = true;
	else
	{
		result.isnull = false;
		result.value = (cl_bool)(temp.value > arg2.value);
	}
	return result;
}

STATIC_FUNCTION(pg_bool_t)
pgfn_timestamp_ne_timestamptz(cl_int *errcode,
							  pg_timestamp_t arg1, pg_timestamptz_t arg2)
{
	pg_timestamptz_t temp;
	pg_bool_t	result;

	temp = timestamp2timestamptz(errcode, arg1);
	if (temp.isnull || arg2.isnull)
		result.isnull = true;
	else
	{
		result.isnull = false;
		result.value = (cl_bool)(temp.value != arg2.value);
	}
	return result;
}

/*
 * Comparison between timestamptz and timestamp
 */
STATIC_FUNCTION(pg_bool_t)
pgfn_timestamptz_lt_timestamp(cl_int *errcode,
							  pg_timestamptz_t arg1, pg_timestamp_t arg2)
{
	return pgfn_timestamp_gt_timestamptz(errcode, arg2, arg1);
}

STATIC_FUNCTION(pg_bool_t)
pgfn_timestamptz_le_timestamp(cl_int *errcode,
							  pg_timestamptz_t arg1, pg_timestamp_t arg2)
{
	return pgfn_timestamp_ge_timestamptz(errcode, arg2, arg1);
}

STATIC_FUNCTION(pg_bool_t)
pgfn_timestamptz_eq_timestamp(cl_int *errcode,
							  pg_timestamptz_t arg1, pg_timestamp_t arg2)
{
	return pgfn_timestamp_eq_timestamptz(errcode, arg2, arg1);
}

STATIC_FUNCTION(pg_bool_t)
pgfn_timestamptz_ge_timestamp(cl_int *errcode,
							  pg_timestamptz_t arg1, pg_timestamp_t arg2)
{
	return pgfn_timestamp_le_timestamptz(errcode, arg2, arg1);
}

STATIC_FUNCTION(pg_bool_t)
pgfn_timestamptz_gt_timestamp(cl_int *errcode,
							  pg_timestamptz_t arg1, pg_timestamp_t arg2)
{
	return pgfn_timestamp_lt_timestamptz(errcode, arg2, arg1);
}

STATIC_FUNCTION(pg_bool_t)
pgfn_timestamptz_ne_timestamp(cl_int *errcode,
							  pg_timestamptz_t arg1, pg_timestamp_t arg2)
{
	return pgfn_timestamp_ne_timestamptz(errcode, arg2, arg1);
}

#else	/* __CUDACC__ */
#include "pgtime.h"

/*
 * assign_timelib_session_info
 *
 * It constructs per-session information around cuda_timelib.h.
 * At this moment, items below has to be informed.
 * - session_timezone information
 */

/* copied from src/timezone/tzfile.h */
#define TZ_MAX_TIMES	1200

#define TZ_MAX_TYPES	256		/* Limited by what (uchar)'s can hold */

#define TZ_MAX_CHARS	50		/* Maximum number of abbreviation characters */

#define TZ_MAX_LEAPS	50		/* Maximum number of leap second corrections */

/* copied from src/timezone/pgtz.h */
#define BIGGEST(a, b)	(((a) > (b)) ? (a) : (b))

struct ttinfo
{								/* time type information */
	cl_long		tt_gmtoff;		/* UTC offset in seconds */
	cl_int		tt_isdst;		/* used to set tm_isdst */
	cl_int		tt_abbrind;		/* abbreviation list index */
	cl_int		tt_ttisstd;		/* TRUE if transition is std time */
	cl_int		tt_ttisgmt;		/* TRUE if transition is UTC */
};

struct lsinfo
{                               /* leap second information */
    pg_time_t   ls_trans;       /* transition time */
    long        ls_corr;        /* correction to apply */
};

struct state
{
	cl_int		leapcnt;
	cl_int		timecnt;
	cl_int		typecnt;
	cl_int		charcnt;
	cl_int		goback;
	cl_int		goahead;
	/* NOTE: pg_time_t has different meaning in GPU kernel */
    cl_long		ats[TZ_MAX_TIMES];
	cl_uchar	types[TZ_MAX_TIMES];
	struct ttinfo ttis[TZ_MAX_TYPES];
	cl_char		chars[BIGGEST(BIGGEST(TZ_MAX_CHARS + 1, 3 /* sizeof gmt */ ),
							  (2 * (TZ_STRLEN_MAX + 1)))];
	struct lsinfo lsis[TZ_MAX_LEAPS];
};

struct pg_tz
{
	/* TZname contains the canonically-cased name of the timezone */
	char			TZname[TZ_STRLEN_MAX + 1];
	struct state	state;
};

STATIC_INLINE(void)
assign_timelib_session_info(StringInfo buf)
{
	const struct state *sp;
	int			i;

	appendStringInfo(
		buf,
		"#ifdef __CUDACC__\n"
		"/* ================================================\n"
		" * session information for cuda_timelib.h\n"
		" * ================================================ */\n");

	sp = &session_timezone->state;
	/*
	 * type declaration of tz_state structure
	 */
	appendStringInfo(
		buf,
		"typedef struct {\n"
		"        cl_long     ls_trans; /* pg_time_t in original */ \n"
		"        long        ls_corr;\n"
		"} tz_lsinfo;\n"
		"\n"
		"typedef struct {\n"
		"        cl_long     tt_gmtoff;\n"
		"        cl_int      tt_isdst;\n"
		"        cl_int      tt_abbrind;\n"
		"        cl_int      tt_ttisstd;\n"
		"        cl_int      tt_ttisgmt;\n"
		"} tz_ttinfo;\n"
		"\n"
		"typedef struct {\n"
		"    cl_int          leapcnt;\n"
		"    cl_int          timecnt;\n"
		"    cl_int          typecnt;\n"
		"    cl_int          charcnt;\n"
		"    cl_int          goback;\n"
		"    cl_int          goahead;\n"
		"    cl_long         ats[%d];\n"
		"    cl_uchar        types[%d];\n"
		"    tz_ttinfo       ttis[%d];\n"
		"    /* GPU kernel does not use chars[] */\n"
		"    tz_lsinfo       lsis[%d];\n"
		"} tz_state;\n",
		sp->timecnt,
		sp->timecnt,
		sp->typecnt,
		sp->leapcnt <= 0 ? 1 : sp->leapcnt
		);
	/*
	 * initializer of session_timezone_state
	 */
	appendStringInfo(
        buf,
		"static const tz_state session_timezone_state =\n"
		"{\n"
		"    %d,    /* leapcnt */\n"
		"    %d,    /* timecnt */\n"
		"    %d,    /* typecnt */\n"
		"    %d,    /* charcnt */\n"
		"    %d,    /* goback */\n"
		"    %d,    /* goahead */\n"
		"    {      /* ats[] */\n",
		sp->leapcnt,
		sp->timecnt,
		sp->typecnt,
		sp->charcnt,
		sp->goback,
		sp->goahead);

	for (i=0; i < sp->timecnt; i++)
	{
		appendStringInfo(
			buf,
			"        %ld,\n",
			sp->ats[i]);
	}

	appendStringInfo(
		buf,
		"    },\n"
		"    {    /* types[] */");

	for (i=0; i < sp->timecnt; i++)
	{
		if ((i % 12) == 0)
			appendStringInfo(buf, "\n       ");
		appendStringInfo(buf, " %d,", sp->types[i]);
	}

	appendStringInfo(
		buf,
		"\n"
		"    },\n"
		"    {    /* ttis[] */\n");

	for (i=0; i < sp->typecnt; i++)
	{
		appendStringInfo(
			buf,
			"        { %ld, %d, %d, %d, %d },\n",
			sp->ttis[i].tt_gmtoff,
			sp->ttis[i].tt_isdst,
			sp->ttis[i].tt_abbrind,
			sp->ttis[i].tt_ttisstd,
			sp->ttis[i].tt_ttisgmt);
	}

	appendStringInfo(
		buf,
		"\n"
		"    },\n"
		"    {    /* lsis[] */\n");

	if (sp->leapcnt <= 0)
		appendStringInfo(buf, "        { 0, 0 },\n");
	else 
	{
<<<<<<< HEAD
		appendStringInfo(
			buf,
			"        { %ld, %ld },\n",
			sp->lsis[i].ls_trans,
			sp->lsis[i].ls_corr);
=======
		for (i=0; i < sp->leapcnt; i++)
		{
			appendStringInfo(
				buf,
				"        { %lld, %ld },\n",
				sp->lsis[i].ls_trans,
				sp->lsis[i].ls_corr);
		}
>>>>>>> 43771297
	}

	appendStringInfo(
		buf,
		"    },\n"
		"};\n");

	appendStringInfo(
		buf,
		"#endif /* __CUDACC__ */\n");
}

#endif	/* __CUDACC__ */
#endif	/* CUDA_TIMELIB_H */<|MERGE_RESOLUTION|>--- conflicted
+++ resolved
@@ -2285,13 +2285,6 @@
 		appendStringInfo(buf, "        { 0, 0 },\n");
 	else 
 	{
-<<<<<<< HEAD
-		appendStringInfo(
-			buf,
-			"        { %ld, %ld },\n",
-			sp->lsis[i].ls_trans,
-			sp->lsis[i].ls_corr);
-=======
 		for (i=0; i < sp->leapcnt; i++)
 		{
 			appendStringInfo(
@@ -2300,7 +2293,6 @@
 				sp->lsis[i].ls_trans,
 				sp->lsis[i].ls_corr);
 		}
->>>>>>> 43771297
 	}
 
 	appendStringInfo(
