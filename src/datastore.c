/*
 * datastore.c
 *
 * Routines to manage data store; row-store, column-store, toast-buffer,
 * and param-buffer.
 * ----
 * Copyright 2011-2020 (C) KaiGai Kohei <kaigai@kaigai.gr.jp>
 * Copyright 2014-2020 (C) The PG-Strom Development Team
 *
 * This program is free software; you can redistribute it and/or modify
 * it under the terms of the GNU General Public License version 2 as
 * published by the Free Software Foundation.
 *
 * This program is distributed in the hope that it will be useful,
 * but WITHOUT ANY WARRANTY; without even the implied warranty of
 * MERCHANTABILITY or FITNESS FOR A PARTICULAR PURPOSE.  See the
 * GNU General Public License for more details.
 */
#include "pg_strom.h"
#include "cuda_numeric.h"
#include "cuda_gstore.h"
#include "nvme_strom.h"

/*
 * estimate_num_chunks
 *
 * it estimates number of chunks to be fetched from the supplied Path
 */
cl_uint
estimate_num_chunks(Path *pathnode)
{
	RelOptInfo *rel = pathnode->parent;
	int			ncols = list_length(rel->reltarget->exprs);
    Size        htup_size;
	cl_uint		num_chunks;

	htup_size = MAXALIGN(offsetof(HeapTupleHeaderData,
								  t_bits[BITMAPLEN(ncols)]));
	if (rel->reloptkind != RELOPT_BASEREL)
		htup_size += MAXALIGN(rel->reltarget->width);
	else
	{
		double      heap_size = (double)
			(BLCKSZ - SizeOfPageHeaderData) * rel->pages;

		htup_size += MAXALIGN(heap_size / Max(rel->tuples, 1.0) -
							  sizeof(ItemIdData) - SizeofHeapTupleHeader);
	}
	num_chunks = (cl_uint)
		((double)(htup_size + sizeof(cl_int)) * pathnode->rows /
		 (double)(pgstrom_chunk_size() - KDS_ESTIMATE_HEAD_LENGTH(ncols)));
	num_chunks = Max(num_chunks, 1);

	return num_chunks;
}

/*
 * PDS_fetch_tuple - fetch a tuple from the PDS
 */
bool
KDS_fetch_tuple_row(TupleTableSlot *slot,
					kern_data_store *kds,
					HeapTuple tuple_buf,
					size_t row_index)
{
	if (row_index < kds->nitems)
	{
		HeapTupleData	tupleData;
		kern_tupitem   *tup_item = KERN_DATA_STORE_TUPITEM(kds, row_index);

		ExecClearTuple(slot);
		tupleData.t_len  = tup_item->t_len;
		tupleData.t_self = tup_item->htup.t_ctid;
		tupleData.t_tableOid = kds->table_oid;
		tupleData.t_data = &tup_item->htup;

		ExecForceStoreHeapTuple(&tupleData, slot, false);

		return true;
	}
	return false;
}

bool
KDS_fetch_tuple_slot(TupleTableSlot *slot,
					 kern_data_store *kds,
					 size_t row_index)
{
	if (row_index < kds->nitems)
	{
		Datum  *tts_values = KERN_DATA_STORE_VALUES(kds, row_index);
		char   *tts_isnull = KERN_DATA_STORE_DCLASS(kds, row_index);
		int		natts = slot->tts_tupleDescriptor->natts;

		ExecClearTuple(slot);
		memcpy(slot->tts_values, tts_values, sizeof(Datum) * natts);
		memcpy(slot->tts_isnull, tts_isnull, sizeof(bool) * natts);
		ExecStoreVirtualTuple(slot);
		return true;
	}
	return false;
}

Datum
KDS_fetch_datum_column(kern_data_store *kds,
					   kern_colmeta *cmeta,
					   size_t row_index,
					   bool *p_isnull)
{
	char	   *addr;
	Datum		datum;

	Assert(cmeta >= &kds->colmeta[0] &&
		   cmeta <  &kds->colmeta[kds->nr_colmeta] &&
		   row_index < kds->nrooms);

	if (cmeta->nullmap_offset != 0)
	{
		bits8  *nullmap = (bits8 *)
			((char *)kds + __kds_unpack(cmeta->nullmap_offset));
		if (att_isnull(row_index, nullmap))
		{
			*p_isnull = true;
			return 0;
		}
	}
	*p_isnull = false;

	addr = (char *)kds + __kds_unpack(cmeta->values_offset);
	if (cmeta->attbyval)
	{
		addr += TYPEALIGN(cmeta->attalign,
						  cmeta->attlen) * row_index;
		switch (cmeta->attlen)
		{
			case sizeof(cl_uchar):
				datum = UInt8GetDatum(*((cl_uchar *)addr));
				break;
			case sizeof(cl_ushort):
				datum = UInt16GetDatum(*((cl_ushort *)addr));
				break;
			case sizeof(cl_uint):
				datum = UInt32GetDatum(*((cl_uint *)addr));
				break;
			case sizeof(cl_ulong):
				datum = UInt64GetDatum(*((cl_ulong *)addr));
				break;
			default:
				elog(ERROR, "unexpected type definition");
		}
	}
	else if (cmeta->attlen > 0)
	{
		addr += TYPEALIGN(cmeta->attalign,
						  cmeta->attlen) * row_index;
		datum = PointerGetDatum(addr);
	}
	else if (cmeta->attlen == -1)
	{
		kern_data_extra *extra = (kern_data_extra *)((char *)kds + kds->extra_hoffset);
		size_t		off = __kds_unpack(((cl_uint *)addr)[row_index]);

		Assert(off < extra->length);
		datum = PointerGetDatum((char *)extra + off);
	}
	else
	{
		elog(ERROR, "unsupported type definition attlen=%d attbyval=%d", cmeta->attlen, cmeta->attbyval);
	}
	return datum;
}

void
__KDS_store_datum_column(kern_data_store *kds,
						 kern_colmeta *cmeta,
						 size_t row_index,
						 Datum datum, bool isnull)
{


	char	   *addr;

	Assert(kds->format == KDS_FORMAT_COLUMN &&
		   cmeta >= &kds->colmeta[0] &&
		   cmeta <  &kds->colmeta[kds->ncols] &&
		   row_index < kds->nrooms);
	if (cmeta->nullmap_offset != 0)
	{
		uint32 *nullmap = (uint32 *)
			((char *)kds + __kds_unpack(cmeta->nullmap_offset));

		/*
		 * Row-level lock prevents concurrent access per row basis.
		 * So, null-bitmap must be set/cleared by atomic operations,
		 * because other bits are not locked at this moment.
		 */
		if (!isnull)
			__atomic_fetch_or(nullmap + (row_index >> 5),
							  (1U << (row_index & 0x1f)),
							  __ATOMIC_SEQ_CST);
		else
		{
			__atomic_fetch_and(nullmap + (row_index >> 5),
							   ~(1U << (row_index & 0x1f)),
							   __ATOMIC_SEQ_CST);
			return;
		}
	}
	else if (isnull)
	{
		elog(ERROR, "NULL value on '%s' column with NOT NULL constraint",
			 NameStr(cmeta->attname));
	}

	addr = (char *)kds + __kds_unpack(cmeta->values_offset);
	if (cmeta->attbyval)
	{
		switch (cmeta->attlen)
		{
			case sizeof(cl_uchar):
				((cl_uchar *)addr)[row_index] = DatumGetUInt8(datum);
				break;
			case sizeof(cl_ushort):
				((cl_ushort *)addr)[row_index] = DatumGetUInt16(datum);
				break;
			case sizeof(cl_uint):
				((cl_uint *)addr)[row_index] = DatumGetUInt32(datum);
				break;
			case sizeof(cl_ulong):
				((cl_ulong *)addr)[row_index] = DatumGetUInt64(datum);
				break;
			default:
				elog(ERROR, "unsupported type definition");
		}
	}
	else if (cmeta->attlen > 0)
	{
		addr += TYPEALIGN(cmeta->attalign,
						  cmeta->attlen) * row_index;
		memcpy(addr, DatumGetPointer(datum), cmeta->attlen);
	}
	else if (cmeta->attlen == -1)
	{
		kern_data_extra *extra = (kern_data_extra *)((char *)kds + kds->extra_hoffset);

		Assert(kds->extra_hoffset > 0);
		Assert((char *)datum >= (char *)extra &&
			   (char *)datum + VARSIZE_ANY(datum) <= (char *)extra + extra->length);
		((cl_uint *)addr)[row_index] = __kds_packed((char *)datum - (char *)extra);
	}
	else
	{
		elog(ERROR, "unsupported type definition");
	}	
}

/*
 * NOTE: caller must ensure this KDS has no concurrent updates by lock or
 * other way.
 */
void
KDS_store_datum_column(kern_data_store *kds,
					   kern_colmeta *cmeta,
					   size_t row_index,
					   Datum datum, bool isnull)
{
	/* allocation of extra buffer, and copy the varlena datum */
	if (cmeta->attlen == -1)
	{
		kern_data_extra *extra = (kern_data_extra *)
			((char *)kds + kds->extra_hoffset);
		size_t		sz = VARSIZE_ANY(datum);
		char	   *pos;

		Assert(extra->usage + sz <= extra->length);
		pos = (char *)extra + extra->usage;
		memcpy(pos, DatumGetPointer(datum), sz);
		extra->usage += MAXALIGN(sz);

		datum = PointerGetDatum(pos);
	}
	__KDS_store_datum_column(kds, cmeta, row_index, datum, isnull);
}

bool
KDS_fetch_tuple_column(TupleTableSlot *slot,
					   kern_data_store *kds,
					   size_t row_index)
{
	TupleDesc	tupdesc = slot->tts_tupleDescriptor;
	int			j;

	Assert(kds->format == KDS_FORMAT_COLUMN);
	Assert(kds->ncols >= tupdesc->natts);
	Assert(row_index < kds->nrooms);

	ExecClearTuple(slot);
	for (j=0; j < tupdesc->natts; j++)
	{
		kern_colmeta *cmeta = &kds->colmeta[j];
		Datum	datum;
		bool	isnull;

		datum = KDS_fetch_datum_column(kds, cmeta, row_index, &isnull);
		slot->tts_isnull[j] = isnull;
		slot->tts_values[j] = datum;
	}
	ExecStoreVirtualTuple(slot);

	return true;
}

static inline bool
KDS_fetch_tuple_block(TupleTableSlot *slot,
					  kern_data_store *kds,
					  GpuTaskState *gts)
{
	Relation	rel = gts->css.ss.ss_currentRelation;
	HeapTuple	tuple = &gts->curr_tuple;
	BlockNumber	block_nr;
	PageHeader	hpage;
	cl_uint		max_lp_index;
	ItemId		lpp;

	while (gts->curr_index < kds->nitems)
	{
		block_nr = KERN_DATA_STORE_BLOCK_BLCKNR(kds, gts->curr_index);
		hpage = KERN_DATA_STORE_BLOCK_PGPAGE(kds, gts->curr_index);
		Assert(PageIsAllVisible(hpage));
		max_lp_index = PageGetMaxOffsetNumber(hpage);
		while (gts->curr_lp_index < max_lp_index)
		{
			cl_uint		lp_index = gts->curr_lp_index++;

			lpp = &hpage->pd_linp[lp_index];
			if (!ItemIdIsNormal(lpp))
				continue;

			tuple->t_len = ItemIdGetLength(lpp);
			BlockIdSet(&tuple->t_self.ip_blkid, block_nr);
			tuple->t_self.ip_posid = lp_index;
			tuple->t_tableOid = (rel ? RelationGetRelid(rel) : InvalidOid);
			tuple->t_data = (HeapTupleHeader)((char *)hpage +
											  ItemIdGetOffset(lpp));
			ExecForceStoreHeapTuple(tuple, slot, false);
			return true;
		}
		/* move to the next block */
		gts->curr_index++;
		gts->curr_lp_index = 0;
	}
	return false;	/* end of the PDS */
}

bool
PDS_fetch_tuple(TupleTableSlot *slot,
				pgstrom_data_store *pds,
				GpuTaskState *gts)
{
	switch (pds->kds.format)
	{
		case KDS_FORMAT_ROW:
		case KDS_FORMAT_HASH:
			return KDS_fetch_tuple_row(slot, &pds->kds,
									   &gts->curr_tuple,
									   gts->curr_index++);
		case KDS_FORMAT_SLOT:
			return KDS_fetch_tuple_slot(slot, &pds->kds,
										gts->curr_index++);
		case KDS_FORMAT_BLOCK:
			return KDS_fetch_tuple_block(slot, &pds->kds, gts);
		case KDS_FORMAT_COLUMN:
			return KDS_fetch_tuple_column(slot, &pds->kds,
										  gts->curr_index++);
		case KDS_FORMAT_ARROW:
			return KDS_fetch_tuple_arrow(slot, &pds->kds,
										 gts->curr_index++);
		default:
			elog(ERROR, "Bug? unsupported data store format: %d",
				pds->kds.format);
	}
}

/*
 * KDS_clone - makes an empty data store with same definition
 */
kern_data_store *
__KDS_clone(GpuContext *gcontext, kern_data_store *kds_old,
			const char *filename, int lineno)
{
	kern_data_store *kds_new;
	CUdeviceptr	m_deviceptr;
	CUresult	rc;

	rc = __gpuMemAllocManaged(gcontext,
							  &m_deviceptr,
							  kds_old->length,
							  CU_MEM_ATTACH_GLOBAL,
							  filename, lineno);
	if (rc != CUDA_SUCCESS)
		werror("out of managed memory");
	kds_new = (kern_data_store *) m_deviceptr;
	/* setup */
	memcpy(kds_new, kds_old, KERN_DATA_STORE_HEAD_LENGTH(kds_old));
	kds_new->usage = 0;
	kds_new->nitems = 0;

	return kds_new;
}

/*
 * PDS_clone - makes an empty data store with same definition
 */
pgstrom_data_store *
__PDS_clone(pgstrom_data_store *pds_old,
			const char *filename, int lineno)
{
	pgstrom_data_store *pds_new;
	CUdeviceptr	m_deviceptr;
	CUresult	rc;

	rc = __gpuMemAllocManaged(pds_old->gcontext,
							  &m_deviceptr,
							  offsetof(pgstrom_data_store,
									   kds) + pds_old->kds.length,
							  CU_MEM_ATTACH_GLOBAL,
							  filename, lineno);
	if (rc != CUDA_SUCCESS)
		werror("out of managed memory");
	pds_new = (pgstrom_data_store *) m_deviceptr;

	/* setup */
	memset(pds_new, 0, offsetof(pgstrom_data_store, kds));
	pds_new->gcontext = pds_old->gcontext;
	pg_atomic_init_u32(&pds_new->refcnt, 1);
	pds_new->nblocks_uncached = 0;
	pds_new->filedesc.rawfd = -1;
	memcpy(&pds_new->kds,
		   &pds_old->kds,
		   KERN_DATA_STORE_HEAD_LENGTH(&pds_old->kds));
	/* make the data store empty */
	pds_new->kds.usage = 0;
	pds_new->kds.nitems = 0;

	return pds_new;
}

/*
 * PDS_retain
 */
pgstrom_data_store *
PDS_retain(pgstrom_data_store *pds)
{
	int32		refcnt_old	__attribute__((unused));

	refcnt_old = (int32)pg_atomic_fetch_add_u32(&pds->refcnt, 1);

	Assert(refcnt_old > 0);

	return pds;
}

/*
 * PDS_release
 */
void
PDS_release(pgstrom_data_store *pds)
{
	GpuContext *gcontext = pds->gcontext;
	CUresult	rc;
	int32		refcnt;

	refcnt = (int32)pg_atomic_sub_fetch_u32(&pds->refcnt, 1);
	Assert(refcnt >= 0);
	if (refcnt == 0)
	{
		if (pds->iovec)
		{
			Assert(pds->kds.format == KDS_FORMAT_BLOCK ||
				   pds->kds.format == KDS_FORMAT_ARROW);
			pfree(pds->iovec);
		}

		if (pds->gcontext)
		{
			rc = gpuMemFree(gcontext, (CUdeviceptr) pds);
			if (rc != CUDA_SUCCESS)
				werror("failed on gpuMemFree: %s", errorText(rc));
		}
		else
		{
			Assert(pds->kds.format == KDS_FORMAT_ARROW ||
				   pds->kds.format == KDS_FORMAT_COLUMN);
			pfree(pds);
		}
	}
}

static int
count_num_of_subfields(Oid type_oid)
{
	HeapTuple		tup;
	Form_pg_type	typeForm;
	int				result = 0;

	tup = SearchSysCache1(TYPEOID, ObjectIdGetDatum(type_oid));
	if (!HeapTupleIsValid(tup))
		elog(ERROR, "cache lookup failed for type %u", type_oid);
	typeForm = (Form_pg_type) GETSTRUCT(tup);
	if (typeForm->typlen == -1 && OidIsValid(typeForm->typelem))
	{
		/* array type */
		result = 1 + count_num_of_subfields(typeForm->typelem);
	}
	else if (typeForm->typtype == TYPTYPE_COMPOSITE &&
			 OidIsValid(typeForm->typrelid))
	{
		TupleDesc	tupdesc = lookup_rowtype_tupdesc(type_oid, -1);
		int			i;

		result = tupdesc->natts;
		for (i=0; i < tupdesc->natts; i++)
		{
			Form_pg_attribute attr = tupleDescAttr(tupdesc, i);

			result += count_num_of_subfields(attr->atttypid);
		}
		ReleaseTupleDesc(tupdesc);
	}
	ReleaseSysCache(tup);
	return result;
}

static void
__init_kernel_column_metadata(kern_data_store *kds,
							  int column_index,
							  const char *attname,
							  int attnum,
							  Oid atttypid,
							  int atttypmod,
							  int *p_attcacheoff)
{
	kern_colmeta   *cmeta = &kds->colmeta[column_index];
	HeapTuple		tup;
	Form_pg_type	typ;

	tup = SearchSysCache1(TYPEOID, ObjectIdGetDatum(atttypid));
	if (!HeapTupleIsValid(tup))
		elog(ERROR, "cache lookup failed for type %u", atttypid);
	typ = (Form_pg_type) GETSTRUCT(tup);

	cmeta->attbyval = typ->typbyval;
	cmeta->attalign = typealign_get_width(typ->typalign);
	cmeta->attlen   = typ->typlen;
	if (cmeta->attlen == 0 || cmeta->attlen < -1)
		elog(ERROR, "type %s has unexpected length (%d)",
			 NameStr(typ->typname), typ->typlen);
	else if (cmeta->attlen == -1)
		kds->has_varlena = true;
	cmeta->attnum   = attnum;
	if (p_attcacheoff && *p_attcacheoff > 0)
	{
		/*
		 * Special case handling - varlena can use attcacheoff only if offset
		 * is aligned, thus we can reference the value regardless of the format
		 * and padding.
		 */
		if (typ->typlen == -1)
		{
			int		__off = att_align_nominal(*p_attcacheoff, typ->typalign);

			if (*p_attcacheoff == __off)
				cmeta->attcacheoff = __off;
			else
				cmeta->attcacheoff = -1;
		}
		else
			cmeta->attcacheoff = att_align_nominal(*p_attcacheoff, typ->typalign);
	}
	else
		cmeta->attcacheoff = -1;
	cmeta->atttypid = atttypid;
	cmeta->atttypmod = atttypmod;
	strncpy(cmeta->attname.data, attname, NAMEDATALEN);

	if (OidIsValid(typ->typelem))
	{
		char		elem_name[NAMEDATALEN + 10];

		Assert(typ->typlen == -1);
		cmeta->atttypkind = TYPE_KIND__ARRAY;
		cmeta->idx_subattrs = kds->nr_colmeta++;
		cmeta->num_subattrs = 1;

		snprintf(elem_name, sizeof(elem_name), "__%s", attname);
		__init_kernel_column_metadata(kds,
									  cmeta->idx_subattrs,
									  elem_name,
									  1,		/* attnum */
									  typ->typelem,
									  -1,		/* typmod */
									  NULL);	/* attcacheoff */
	}
	else if (OidIsValid(typ->typrelid))
	{
		TupleDesc	rowdesc;
		int			j, attcacheoff = -1;

		Assert(typ->typtype == TYPTYPE_COMPOSITE);
		cmeta->atttypkind = TYPE_KIND__COMPOSITE;

		rowdesc = lookup_rowtype_tupdesc(atttypid, atttypmod);
		cmeta->idx_subattrs = kds->nr_colmeta;
		cmeta->num_subattrs = rowdesc->natts;
		kds->nr_colmeta += rowdesc->natts;

		if (kds->format == KDS_FORMAT_ROW ||
			kds->format == KDS_FORMAT_HASH ||
			kds->format == KDS_FORMAT_BLOCK)
		{
			attcacheoff = offsetof(HeapTupleHeaderData, t_bits);
			if (tupleDescHasOid(rowdesc))
				attcacheoff += sizeof(Oid);
			attcacheoff = MAXALIGN(attcacheoff);
		}
		
		for (j=0; j < rowdesc->natts; j++)
		{
			Form_pg_attribute	attr = tupleDescAttr(rowdesc, j);
			__init_kernel_column_metadata(kds,
										  cmeta->idx_subattrs + j,
										  NameStr(attr->attname),
										  attr->attnum,
										  attr->atttypid,
										  attr->atttypmod,
										  &attcacheoff);
		}
		ReleaseTupleDesc(rowdesc);
	}
	else
	{
		switch (typ->typtype)
		{
			case TYPTYPE_BASE:
				cmeta->atttypkind = TYPE_KIND__BASE;
				break;
			case TYPTYPE_DOMAIN:
				cmeta->atttypkind = TYPE_KIND__DOMAIN;
				break;
			case TYPTYPE_ENUM:
				cmeta->atttypkind = TYPE_KIND__ENUM;
				break;
			case TYPTYPE_PSEUDO:
				cmeta->atttypkind = TYPE_KIND__PSEUDO;
				break;
			case TYPTYPE_RANGE:
				cmeta->atttypkind = TYPE_KIND__RANGE;
				break;
			default:
				elog(ERROR, "Unexpected typtype ('%c')", typ->typtype);
				break;
		}
	}
	if (p_attcacheoff)
	{
		if (*p_attcacheoff > 0 && typ->typlen > 0)
			*p_attcacheoff += typ->typlen;
		else
			*p_attcacheoff = -1;
	}
	ReleaseSysCache(tup);
}

void
init_kernel_data_store(kern_data_store *kds,
					   TupleDesc tupdesc,
					   Size length,
					   int format,
					   uint nrooms)
{
	int			j, nr_colmeta = tupdesc->natts;
	int			attcacheoff = -1;

	for (j=0; j < tupdesc->natts; j++)
	{
		Form_pg_attribute attr = tupleDescAttr(tupdesc, j);

		nr_colmeta += count_num_of_subfields(attr->atttypid);
	}
	memset(kds, 0, offsetof(kern_data_store, colmeta[nr_colmeta]));
	kds->length = length;
	kds->nitems = 0;
	kds->usage = 0;
	kds->nrooms = nrooms;
	kds->ncols = tupdesc->natts;
	kds->format = format;
	kds->tdhasoid = tupleDescHasOid(tupdesc);
	kds->tdtypeid = tupdesc->tdtypeid;
	kds->tdtypmod = tupdesc->tdtypmod;
	kds->table_oid = InvalidOid;	/* caller shall set */
	kds->nslots = 0;				/* caller shall set, if any */
	kds->nrows_per_block = 0;
	kds->nr_colmeta = tupdesc->natts;

	if (format == KDS_FORMAT_ROW ||
		format == KDS_FORMAT_HASH ||
		format == KDS_FORMAT_BLOCK)
	{
		attcacheoff = offsetof(HeapTupleHeaderData, t_bits);
		if (tupleDescHasOid(tupdesc))
			attcacheoff += sizeof(Oid);
		attcacheoff = MAXALIGN(attcacheoff);
	}
	else
		attcacheoff = -1;
	
	for (j=0; j < tupdesc->natts; j++)
	{
		Form_pg_attribute	attr = tupleDescAttr(tupdesc, j);
		__init_kernel_column_metadata(kds, j,
									  NameStr(attr->attname),
									  attr->attnum,
									  attr->atttypid,
									  attr->atttypmod,
									  &attcacheoff);
	}
	Assert(kds->nr_colmeta == nr_colmeta);
}

/*
 * KDS length calculators
 */
size_t
KDS_calculateHeadSize(TupleDesc tupdesc)
{
	int		j, nr_colmeta = tupdesc->natts;

	for (j=0; j < tupdesc->natts; j++)
	{
		Form_pg_attribute attr = tupleDescAttr(tupdesc, j);
		nr_colmeta += count_num_of_subfields(attr->atttypid);
	}
	return STROMALIGN(offsetof(kern_data_store, colmeta[nr_colmeta]));
}

/*
 * Check compatibility of KDS schema-definition
 */
static bool
__check_kern_colmeta_compatibility(Oid type_oid, int type_mod,
								   kern_data_store *kds, kern_colmeta *cmeta)
{
	HeapTuple		tup;
	Form_pg_type	typ;
	bool			retval = false;

	if (cmeta->atttypid != type_oid ||
		cmeta->atttypmod != type_mod)
		return false;

	tup = SearchSysCache1(TYPEOID, ObjectIdGetDatum(type_oid));
	if (!HeapTupleIsValid(tup))
		elog(ERROR, "cache lookup failed for type %u", type_oid);
	typ = (Form_pg_type) GETSTRUCT(tup);

	if ((cmeta->attbyval && !typ->typbyval) ||
        (!cmeta->attbyval && typ->typbyval) ||
		(cmeta->attalign != typealign_get_width(typ->typalign)) ||
		(cmeta->attlen != typ->typlen))
		goto not_compatible;

	if (OidIsValid(typ->typelem))
	{
		kern_colmeta   *__cmeta = kds->colmeta + cmeta->idx_subattrs;

		if (cmeta->idx_subattrs >= kds->nr_colmeta ||
			cmeta->num_subattrs != 1 ||
			!__check_kern_colmeta_compatibility(typ->typelem, -1,
												kds, __cmeta))
			goto not_compatible;
	}
	else if (OidIsValid(typ->typrelid))
	{
		kern_colmeta   *__cmeta = kds->colmeta + cmeta->idx_subattrs;
		TupleDesc		rowdesc;
		int				j;

		rowdesc = lookup_rowtype_tupdesc(type_oid, type_mod);
		if (rowdesc->natts != cmeta->num_subattrs ||
			cmeta->idx_subattrs + cmeta->num_subattrs > kds->nr_colmeta)
			goto not_compatible;
		for (j=0; j < rowdesc->natts; j++)
		{
			Form_pg_attribute __attr = tupleDescAttr(rowdesc, j);

			if (!__check_kern_colmeta_compatibility(__attr->atttypid,
													__attr->atttypmod,
													kds, __cmeta+j))
				goto not_compatible;
		}
	}
	retval = true;
not_compatible:
	ReleaseSysCache(tup);
	return retval;
}

bool
KDS_schemaIsCompatible(TupleDesc tupdesc, kern_data_store *kds)
{
	int		j;
	
	if (kds->ncols != tupdesc->natts)
		return false;
	for (j=0; j < tupdesc->natts; j++)
	{
		Form_pg_attribute attr = tupleDescAttr(tupdesc, j);

		if (!__check_kern_colmeta_compatibility(attr->atttypid,
												attr->atttypmod,
												kds, &kds->colmeta[j]))
			return false;
	}
	return true;
}

pgstrom_data_store *
__PDS_create_row(GpuContext *gcontext,
				 TupleDesc tupdesc,
				 size_t bytesize,
				 const char *filename, int lineno)
{
	pgstrom_data_store *pds;
	CUdeviceptr	m_deviceptr;
	CUresult	rc;

	bytesize = STROMALIGN_DOWN(bytesize);
	rc = __gpuMemAllocManaged(gcontext,
							  &m_deviceptr,
							  offsetof(pgstrom_data_store,
									   kds) + bytesize,
							  CU_MEM_ATTACH_GLOBAL,
							  filename, lineno);
	if (rc != CUDA_SUCCESS)
		werror("out of managed memory");
	pds = (pgstrom_data_store *) m_deviceptr;

	/* setup */
	memset(pds, 0, offsetof(pgstrom_data_store, kds));
	pds->gcontext = gcontext;
	pg_atomic_init_u32(&pds->refcnt, 1);
	init_kernel_data_store(&pds->kds, tupdesc, bytesize,
						   KDS_FORMAT_ROW, INT_MAX);
	pds->nblocks_uncached = 0;
	pds->filedesc.rawfd = -1;

	return pds;
}

pgstrom_data_store *
__PDS_create_hash(GpuContext *gcontext,
				  TupleDesc tupdesc,
				  size_t bytesize,
				  const char *filename, int lineno)
{
	pgstrom_data_store *pds;
	CUdeviceptr	m_deviceptr;
	CUresult	rc;

	bytesize = STROMALIGN_DOWN(bytesize);
	if (KDS_calculateHeadSize(tupdesc) > bytesize)
		elog(ERROR, "Required length for KDS-Hash is too short");

	rc = __gpuMemAllocManaged(gcontext,
							  &m_deviceptr,
							  offsetof(pgstrom_data_store,
									   kds) + bytesize,
							  CU_MEM_ATTACH_GLOBAL,
							  filename, lineno);
	if (rc != CUDA_SUCCESS)
		werror("out of managed memory");
	pds = (pgstrom_data_store *) m_deviceptr;

	/* setup */
	memset(pds, 0, offsetof(pgstrom_data_store, kds));
	pds->gcontext = gcontext;
	pg_atomic_init_u32(&pds->refcnt, 1);
	init_kernel_data_store(&pds->kds, tupdesc, bytesize,
						   KDS_FORMAT_HASH, INT_MAX);
	pds->nblocks_uncached = 0;
	pds->filedesc.rawfd = -1;

	return pds;
}

pgstrom_data_store *
__PDS_create_slot(GpuContext *gcontext,
				  TupleDesc tupdesc,
				  size_t bytesize,
				  const char *filename, int lineno)
{
	pgstrom_data_store *pds;
	CUdeviceptr	m_deviceptr;
	CUresult	rc;
	size_t		kds_head_sz;
	size_t		unitsz;
	size_t		nrooms = UINT_MAX;

	bytesize = STROMALIGN_DOWN(bytesize);
	kds_head_sz = KDS_calculateHeadSize(tupdesc);
	if (kds_head_sz > bytesize)
		elog(ERROR, "Required length for KDS-Slot is too short");
	unitsz = MAXALIGN((sizeof(Datum) + sizeof(char)) * tupdesc->natts);
	if (unitsz > 0)
		nrooms = (bytesize - kds_head_sz) / unitsz;

	rc = __gpuMemAllocManaged(gcontext,
							  &m_deviceptr,
							  offsetof(pgstrom_data_store,
									   kds) + bytesize,
							  CU_MEM_ATTACH_GLOBAL,
							  filename, lineno);
	if (rc != CUDA_SUCCESS)
		werror("out of managed memory");
	pds = (pgstrom_data_store *) m_deviceptr;

	/* setup */
	memset(pds, 0, offsetof(pgstrom_data_store, kds));
	pds->gcontext = gcontext;
	pg_atomic_init_u32(&pds->refcnt, 1);
	init_kernel_data_store(&pds->kds, tupdesc,
						   bytesize - offsetof(pgstrom_data_store, kds),
						   KDS_FORMAT_SLOT, nrooms);
	pds->nblocks_uncached = 0;
	pds->filedesc.rawfd = -1;

	return pds;
}

pgstrom_data_store *
__PDS_create_block(GpuContext *gcontext,
				   TupleDesc tupdesc,
				   NVMEScanState *nvme_sstate,
				   const char *filename, int lineno)
{
	pgstrom_data_store *pds = NULL;
	cl_uint		nrooms = nvme_sstate->nblocks_per_chunk;
	size_t		bytesize;
	CUresult	rc;

	bytesize = KDS_calculateHeadSize(tupdesc)
		+ STROMALIGN(sizeof(BlockNumber) * nrooms)
		+ BLCKSZ * nrooms;
	if (offsetof(pgstrom_data_store, kds) + bytesize > pgstrom_chunk_size())
		elog(ERROR,
			 "Bug? PDS length (%zu) is larger than pg_strom.chunk_size(%zu)",
			 offsetof(pgstrom_data_store, kds) + bytesize,
			 pgstrom_chunk_size());

	rc = __gpuMemAllocHost(gcontext,
						   (void **)&pds,
						   pgstrom_chunk_size(),
						   filename, lineno);
	if (rc != CUDA_SUCCESS)
		werror("failed on gpuMemAllocHost: %s", errorText(rc));
	/* setup */
	memset(pds, 0, offsetof(pgstrom_data_store, kds));
	pds->gcontext = gcontext;
	pg_atomic_init_u32(&pds->refcnt, 1);
	init_kernel_data_store(&pds->kds, tupdesc, bytesize,
						   KDS_FORMAT_BLOCK, nrooms);
    pds->kds.nrows_per_block = nvme_sstate->nrows_per_block;
    pds->nblocks_uncached = 0;
	pds->filedesc.rawfd = -1;

	return pds;
}

/*
 * debug support
 */
void
KDS_dump_schema(kern_data_store *kds)
{
	int		j;

	elog(INFO, "KDS { length=%zu, nitems=%u, usage=%u, nrooms=%u, ncols=%d, format=%d, has_varlena=%s }",
		 kds->length,
		 kds->nitems,
		 kds->usage,
		 kds->nrooms,
		 kds->ncols,
		 kds->format,
		 kds->has_varlena ? "true" : "false");
	for (j=0; j < kds->nr_colmeta; j++)
	{
		kern_colmeta   *cmeta = &kds->colmeta[j];

		elog(INFO, "cmeta%c%d%c { attbyval=%d, attalign=%d, attlen=%d, attnum=%d, attcacheoff=%d, atttypid=%u, atttypmod=%d, atttypkind=%d }",
			 j < kds->ncols ? '[' : '(',
			 j,
			 j < kds->ncols ? ']' : ')',
			 cmeta->attbyval,
			 cmeta->attalign,
			 cmeta->attlen,
			 cmeta->attnum,
			 cmeta->attcacheoff,
			 cmeta->atttypid,
			 cmeta->atttypmod,
			 cmeta->atttypkind);
	}
}

/*
 * support for bulkload onto ROW/BLOCK format
 */

/*
 * nvme_sstate_open_smgr - fetch File descriptor of relation
 *
 * see storage/smgr/md.c
 */
typedef struct _MdfdVec
{
	File			mdfd_vfd;		/* fd number in fd.c's pool */
	BlockNumber		mdfd_segno;		/* segment number, from 0 */
} MdfdVec;

static void
nvme_sstate_open_files(GpuContext *gcontext,
					   NVMEScanState *nvme_sstate,
					   Relation relation)
{
	SMgrRelation rd_smgr = relation->rd_smgr;
	MdfdVec	   *vec;
	int			i, nr_open_segs;

	nr_open_segs = rd_smgr->md_num_open_segs[MAIN_FORKNUM];
	for (i=0; i < nvme_sstate->nr_segs; i++)
	{
		GPUDirectFileDesc *dfile = &nvme_sstate->files[i];
		const char	   *pathname;
		int				rawfd = -1;
#ifdef WITH_CUFILE
		CUfileDescr_t	desc;
		CUfileError_t	rv;
		int				flags = O_RDONLY | PG_BINARY | PG_O_DIRECT;
#else
		int				flags = O_RDONLY | PG_BINARY;
#endif
		if (i < nr_open_segs)
		{
			vec = &rd_smgr->md_seg_fds[MAIN_FORKNUM][i];
			if (vec->mdfd_segno != i)
				elog(ERROR, "Bug? mdfd_segno is not consistent");
			if (vec->mdfd_vfd < 0)
				elog(ERROR, "Bug? seg=%d of relation %s is not opened",
					 i, RelationGetRelationName(relation));
#ifdef WITH_CUFILE
			/*
			 * NVIDIA GPUDirect Storage (cuFile) requires to open the
			 * source file with O_DIRECT, and it ignores the flags
			 * changed by dup3(). So, we always tried to open a new
			 * file descriptor with O_DIRECT flag.
			 */
			pathname = FilePathName(vec->mdfd_vfd);
			rawfd = open(pathname, flags);
			if (rawfd < 0)
				elog(ERROR, "failed on open('%s'): %m", pathname);
#else
			rawfd = FileGetRawDesc(vec->mdfd_vfd);
			if (rawfd < 0)
			{
				pathname = FilePathName(vec->mdfd_vfd);
				rawfd = open(pathname, flags);
				if (rawfd < 0)
					elog(ERROR, "failed on open('%s'): %m", pathname);
			}
			else
			{
				rawfd = dup(rawfd);
				if (rawfd < 0)
					elog(ERROR, "failed on dup(2): %m");
			}
#endif /* WITH_CUFILE */
		}
		else
		{
			/* see _mdfd_openseg() and _mdfd_segpath() */
			char	   *temp;

			temp = relpath(rd_smgr->smgr_rnode, MAIN_FORKNUM);
			if (i == 0)
				pathname = temp;
			else
			{
				pathname = psprintf("%s.%u", temp, i);
				pfree(temp);
			}
			rawfd = open(pathname, flags, 0600);
			if (rawfd < 0)
				elog(ERROR, "failed on open('%s'): %m", pathname);
		}
#ifdef WITH_CUFILE
		memset(&desc, 0, sizeof(CUfileDescr_t));
		desc.type = CU_FILE_HANDLE_TYPE_OPAQUE_FD;
		desc.handle.fd = rawfd;
		rv = cuFileHandleRegister(&dfile->fhandle, &desc);
		if (rv.err != CU_FILE_SUCCESS)
		{
			close(rawfd);
			elog(ERROR, "failed on cuFileHandleRegister('%s'): %s",
				 pathname, cuFileError(rv));
		}
#endif /* WITH_CUFILE */
		dfile->rawfd = rawfd;

		if (!trackRawFileDesc(gcontext, dfile, __FILE__, __LINE__))
		{
#ifdef WITH_CUFILE
			cuFileHandleDeregister(dfile->fhandle);
#endif
			close(dfile->rawfd);
			elog(ERROR, "out of memory");
		}
	}
}

/*
 * PDS_init_heapscan_state - construct a per-query state for heap-scan
 * with KDS_FORMAT_BLOCK / NVMe-Strom.
 */
void
PDS_init_heapscan_state(GpuTaskState *gts)
{
	GpuContext	   *gcontext = gts->gcontext;
	Relation		relation = gts->css.ss.ss_currentRelation;
	TupleDesc		tupdesc = RelationGetDescr(relation);
	EState		   *estate = gts->css.ss.ps.state;
	cl_uint			nrows_per_block = gts->outer_nrows_per_block;
	BlockNumber		nr_blocks;
	BlockNumber		nr_segs;
	NVMEScanState  *nvme_sstate;
	size_t			kds_head_sz;
	cl_uint			nrooms_max;
	cl_uint			nchunks;
	cl_uint			nblocks_per_chunk;

	/*
	 * Check storage capability of NVMe-Strom
	 */
	if (nrows_per_block == 0 ||
		!RelationCanUseNvmeStrom(relation) ||
		(nr_blocks = RelationGetNumberOfBlocks(relation)) <= RELSEG_SIZE)
	{
		return;
	}

	/*
	 * Calculation of an optimal number of data-blocks for each PDS.
	 *
	 * We intend to load maximum available blocks onto the PDS which has
	 * configured chunk size, however, it will lead unbalanced smaller
	 * chunk around the bound of storage file segment.
	 * (Typically, 32 of 4091blocks + 1 of 160 blocks)
	 * So, we will adjust @nblocks_per_chunk to balance chunk size all
	 * around the relation scan.
	 */
	kds_head_sz = KDS_calculateHeadSize(tupdesc);
	nrooms_max = (pgstrom_chunk_size() - kds_head_sz)
		/ (sizeof(BlockNumber) + BLCKSZ);
	while (kds_head_sz +
		   STROMALIGN(sizeof(BlockNumber) * nrooms_max) +
		   BLCKSZ * nrooms_max > pgstrom_chunk_size())
		nrooms_max--;
	if (nrooms_max < 1)
		return;

	nchunks = (RELSEG_SIZE + nrooms_max - 1) / nrooms_max;
	nblocks_per_chunk = (RELSEG_SIZE + nchunks - 1) / nchunks;

	/* allocation of NVMEScanState structure */
	nr_segs = (nr_blocks + (BlockNumber) RELSEG_SIZE - 1) / RELSEG_SIZE;
	nvme_sstate = MemoryContextAllocZero(estate->es_query_cxt,
										 offsetof(NVMEScanState,
												  files[nr_segs]));
	nvme_sstate->nrows_per_block = nrows_per_block;
	nvme_sstate->nblocks_per_chunk = nblocks_per_chunk;
	nvme_sstate->curr_segno = InvalidBlockNumber;
	nvme_sstate->curr_vmbuffer = InvalidBuffer;
	nvme_sstate->nr_segs = nr_segs;
	nvme_sstate_open_files(gcontext, nvme_sstate, relation);

	gts->nvme_sstate = nvme_sstate;
}

/*
 * PDS_end_heapscan_state
 */
void
PDS_end_heapscan_state(GpuTaskState *gts)
{
	GpuContext	   *gcontext = gts->gcontext;
	NVMEScanState  *nvme_sstate = gts->nvme_sstate;
	int				i, rawfd;

	if (nvme_sstate)
	{
		/* release visibility map, if any */
		if (nvme_sstate->curr_vmbuffer != InvalidBuffer)
		{
			ReleaseBuffer(nvme_sstate->curr_vmbuffer);
			nvme_sstate->curr_vmbuffer = InvalidBuffer;
		}
		/* close file descriptors, if any */
		for (i=0; i < nvme_sstate->nr_segs; i++)
		{
			untrackRawFileDesc(gcontext, &nvme_sstate->files[i]);
#ifdef WITH_CUFILE
			cuFileHandleDeregister(nvme_sstate->files[i].fhandle);
#endif
			rawfd = nvme_sstate->files[i].rawfd;
			if (close(rawfd))
				elog(NOTICE, "failed on close(%d): %m", rawfd);
		}
		pfree(nvme_sstate);
		gts->nvme_sstate = NULL;
	}
}

/*
<<<<<<< HEAD
 * PDS_exec_heapscan_block - PDS scan for KDS_FORMAT_BLOCK format
 */
static bool
PDS_exec_heapscan_block(pgstrom_data_store *pds,
						Relation relation,
						HeapScanDesc hscan,
						NVMEScanState *nvme_sstate)
{
	BlockNumber		blknum = hscan->rs_cblock;
	BlockNumber	   *block_nums;
	Snapshot		snapshot = ((TableScanDesc)hscan)->rs_snapshot;
	BufferAccessStrategy strategy = hscan->rs_strategy;
	SMgrRelation	smgr = relation->rd_smgr;
	Buffer			buffer;
	Page			spage;
	Page			dpage;
	cl_uint			nr_loaded;
	bool			all_visible;

	/* PDS cannot eat any blocks more, obviously */
	if (pds->kds.nitems >= pds->kds.nrooms)
		return false;

	/* array of block numbers */
	block_nums = (BlockNumber *)KERN_DATA_STORE_BODY(&pds->kds);

	/*
	 * NVMe-Strom can be applied only when filesystem supports the feature,
	 * and the current source block is all-visible.
	 * Elsewhere, we will go fallback with synchronized buffer scan.
	 */
	if (RelationCanUseNvmeStrom(relation) &&
		VM_ALL_VISIBLE(relation, blknum,
					   &nvme_sstate->curr_vmbuffer))
	{
		BufferTag	newTag;
		uint32		newHash;
		LWLock	   *newPartitionLock = NULL;
		bool		retval;
		int			buf_id;

		/* create a tag so we can lookup the buffer */
		INIT_BUFFERTAG(newTag, smgr->smgr_rnode.node, MAIN_FORKNUM, blknum);
		/* determine its hash code and partition lock ID */
		newHash = BufTableHashCode(&newTag);
		newPartitionLock = BufMappingPartitionLock(newHash);

		/* check whether the block exists on the shared buffer? */
		LWLockAcquire(newPartitionLock, LW_SHARED);
		buf_id = BufTableLookup(&newTag, newHash);
		if (buf_id < 0)
		{
			BlockNumber	segno = blknum / RELSEG_SIZE;
			GPUDirectFileDesc *dfile;

			Assert(segno < nvme_sstate->nr_segs);
			/*
			 * We cannot mix up multiple source files in a single PDS chunk.
			 * If heapscan_block comes across segment boundary, rest of the
			 * blocks must be read on the next PDS chunk.
			 */
			dfile = &nvme_sstate->files[segno];
			if (pds->filedesc.rawfd >= 0 &&
				pds->filedesc.rawfd != dfile->rawfd)
				retval = false;
			else
			{
				if (pds->filedesc.rawfd < 0)
					memcpy(&pds->filedesc, dfile, sizeof(GPUDirectFileDesc));
				/* add uncached block for direct load */
				pds->nblocks_uncached++;
				pds->kds.nitems++;
				block_nums[pds->kds.nrooms - pds->nblocks_uncached] = blknum;

				retval = true;
			}
			LWLockRelease(newPartitionLock);
			return retval;
		}
		LWLockRelease(newPartitionLock);
	}
	/*
	 * Load the source buffer with synchronous read
	 */
	buffer = ReadBufferExtended(relation, MAIN_FORKNUM, blknum,
								RBM_NORMAL, strategy);
#if 1
	/* Just like heapgetpage(), however, jobs we focus on is OLAP
	 * workload, so it's uncertain whether we should vacuum the page
	 * here.
	 */
	heap_page_prune_opt(relation, buffer);
#endif
	/* we will check tuple's visibility under the shared lock */
	LockBuffer(buffer, BUFFER_LOCK_SHARE);
	nr_loaded = pds->kds.nitems - pds->nblocks_uncached;
	spage = (Page) BufferGetPage(buffer);
	dpage = (Page) KERN_DATA_STORE_BLOCK_PGPAGE(&pds->kds, nr_loaded);
	memcpy(dpage, spage, BLCKSZ);
	block_nums[nr_loaded] = blknum;

	/*
	 * Logic is almost same as heapgetpage() doing. We have to invalidate
	 * invisible tuples prior to GPU kernel execution, if not all-visible.
	 */
	all_visible = PageIsAllVisible(dpage) && !snapshot->takenDuringRecovery;
	if (!all_visible)
	{
		int				lines = PageGetMaxOffsetNumber(dpage);
		OffsetNumber	lineoff;
		ItemId			lpp;

		for (lineoff = FirstOffsetNumber, lpp = PageGetItemId(dpage, lineoff);
			 lineoff <= lines;
			 lineoff++, lpp++)
		{
			HeapTupleData	tup;
			bool			valid;

			if (!ItemIdIsNormal(lpp))
				continue;

			tup.t_tableOid = RelationGetRelid(relation);
			tup.t_data = (HeapTupleHeader) PageGetItem((Page) dpage, lpp);
			tup.t_len = ItemIdGetLength(lpp);
			ItemPointerSet(&tup.t_self, blknum, lineoff);

			valid = HeapTupleSatisfiesVisibility(&tup, snapshot, buffer);
			CheckForSerializableConflictOut(valid, relation, &tup,
											buffer, snapshot);
			if (!valid)
				ItemIdSetUnused(lpp);
		}
	}
	UnlockReleaseBuffer(buffer);
	/* dpage became all-visible also */
	PageSetAllVisible(dpage);
	pds->kds.nitems++;

	return true;
}

/*
 * PDS_exec_heapscan_row - PDS scan for KDS_FORMAT_ROW format
 */
static bool
PDS_exec_heapscan_row(pgstrom_data_store *pds,
					  Relation relation,
					  HeapScanDesc hscan)
{
	BlockNumber		blknum = hscan->rs_cblock;
	Snapshot		snapshot = ((TableScanDesc)hscan)->rs_snapshot;
	BufferAccessStrategy strategy = hscan->rs_strategy;
	kern_data_store	*kds = &pds->kds;
	Buffer			buffer;
	Page			page;
	int				lines;
	int				ntup;
	OffsetNumber	lineoff;
	ItemId			lpp;
	uint		   *tup_index;
	kern_tupitem   *tup_item;
	bool			all_visible;
	Size			max_consume;

	/* Load the target buffer */
	buffer = ReadBufferExtended(relation, MAIN_FORKNUM, blknum,
								RBM_NORMAL, strategy);
#if 1
	/* Just like heapgetpage(), however, jobs we focus on is OLAP
	 * workload, so it's uncertain whether we should vacuum the page
	 * here.
	 */
	heap_page_prune_opt(relation, buffer);
#endif
	/* we will check tuple's visibility under the shared lock */
	LockBuffer(buffer, BUFFER_LOCK_SHARE);
	page = (Page) BufferGetPage(buffer);
	lines = PageGetMaxOffsetNumber(page);
	ntup = 0;

	/*
	 * Check whether we have enough rooms to store expected number of
	 * tuples on the remaining space. If it is hopeless to load all
	 * the items in a block, we inform the caller this block shall be
	 * loaded on the next data store.
	 */
	max_consume = KERN_DATA_STORE_HEAD_LENGTH(kds) +
		STROMALIGN(sizeof(cl_uint) * (kds->nitems + lines)) +
		offsetof(kern_tupitem, htup) * lines + BLCKSZ +
		__kds_unpack(kds->usage);
	if (max_consume > kds->length)
	{
		UnlockReleaseBuffer(buffer);
		return false;
	}

	/*
	 * Logic is almost same as heapgetpage() doing.
	 */
	all_visible = PageIsAllVisible(page) && !snapshot->takenDuringRecovery;

	/* TODO: make SerializationNeededForRead() an external function
	 * on the core side. It kills necessity of setting up HeapTupleData
	 * when all_visible and non-serialized transaction.
	 */
	tup_index = KERN_DATA_STORE_ROWINDEX(kds) + kds->nitems;
	for (lineoff = FirstOffsetNumber, lpp = PageGetItemId(page, lineoff);
		 lineoff <= lines;
		 lineoff++, lpp++)
	{
		HeapTupleData	tup;
		size_t			curr_usage;
		bool			valid;

		if (!ItemIdIsNormal(lpp))
			continue;

		tup.t_tableOid = RelationGetRelid(relation);
		tup.t_data = (HeapTupleHeader) PageGetItem((Page) page, lpp);
		tup.t_len = ItemIdGetLength(lpp);
		ItemPointerSet(&tup.t_self, blknum, lineoff);

		if (all_visible)
			valid = true;
		else
			valid = HeapTupleSatisfiesVisibility(&tup, snapshot, buffer);

		CheckForSerializableConflictOut(valid, relation,
										&tup, buffer, snapshot);
		if (!valid)
			continue;

		/* put tuple */
		curr_usage = (__kds_unpack(kds->usage) +
					  MAXALIGN(offsetof(kern_tupitem, htup) + tup.t_len));
		tup_item = (kern_tupitem *)((char *)kds + kds->length - curr_usage);
		tup_item->rowid = kds->nitems + ntup;
		tup_item->t_len = tup.t_len;
		memcpy(&tup_item->htup, tup.t_data, tup.t_len);
		memcpy(&tup_item->htup.t_ctid, &tup.t_self, sizeof(ItemPointerData));

		tup_index[ntup++] = __kds_packed((uintptr_t)tup_item - (uintptr_t)kds);
		kds->usage = __kds_packed(curr_usage);
	}
	UnlockReleaseBuffer(buffer);
	Assert(ntup <= MaxHeapTuplesPerPage);
	Assert(kds->nitems + ntup <= kds->nrooms);
	kds->nitems += ntup;

	return true;
}

/*
 * PDS_exec_heapscan - PDS scan entrypoint
 */
bool
PDS_exec_heapscan(GpuTaskState *gts, pgstrom_data_store *pds)
{
	Relation		relation = gts->css.ss.ss_currentRelation;
	HeapScanDesc	hscan = (HeapScanDesc)gts->css.ss.ss_currentScanDesc;
	bool			retval;

	CHECK_FOR_INTERRUPTS();

	if (pds->kds.format == KDS_FORMAT_ROW)
		retval = PDS_exec_heapscan_row(pds, relation, hscan);
	else if (pds->kds.format == KDS_FORMAT_BLOCK)
	{
		Assert(gts->nvme_sstate);
		retval = PDS_exec_heapscan_block(pds, relation, hscan,
										 gts->nvme_sstate);
	}
	else
		elog(ERROR, "Bug? unexpected PDS format: %d", pds->kds.format);

	return retval;
}

/*
=======
>>>>>>> 9d12617e
 * PDS_insert_tuple
 *
 * It inserts a tuple onto the data store. Unlike block read mode, we cannot
 * use this API only for row-format.
 */
bool
KDS_insert_tuple(kern_data_store *kds, TupleTableSlot *slot)
{
	size_t			curr_usage;
	HeapTuple		tuple;
	cl_uint		   *tup_index;
	kern_tupitem   *tup_item;

	/* No room to store a new kern_rowitem? */
	if (kds->nitems >= kds->nrooms)
		return false;
	Assert(kds->ncols == slot->tts_tupleDescriptor->natts);

	if (kds->format != KDS_FORMAT_ROW)
		elog(ERROR, "Bug? unexpected data-store format: %d", kds->format);

	/* OK, put a record */
	tup_index = KERN_DATA_STORE_ROWINDEX(kds);

	/* reference a HeapTuple in TupleTableSlot */
	tuple = ExecFetchSlotHeapTuple(slot, false, NULL);

	/* check whether we have room for this tuple */
	curr_usage = (__kds_unpack(kds->usage) +
				  MAXALIGN(offsetof(kern_tupitem, htup) + tuple->t_len));
	if (KERN_DATA_STORE_HEAD_LENGTH(kds) +
		STROMALIGN(sizeof(cl_uint) * (kds->nitems + 1)) +
		STROMALIGN(curr_usage) > kds->length)
		return false;

	tup_item = (kern_tupitem *)((char *)kds + kds->length - curr_usage);
	tup_item->rowid = kds->nitems;
	tup_item->t_len = tuple->t_len;
	memcpy(&tup_item->htup, tuple->t_data, tuple->t_len);
	memcpy(&tup_item->htup.t_ctid, &tuple->t_self, sizeof(ItemPointerData));
	tup_index[kds->nitems++] = __kds_packed((uintptr_t)tup_item -
											(uintptr_t)kds);
	kds->usage = __kds_packed(curr_usage);

	return true;
}


/*
 * PDS_insert_hashitem
 *
 * It inserts a tuple to the data store of hash format.
 */
bool
KDS_insert_hashitem(kern_data_store *kds,
					TupleTableSlot *slot,
					cl_uint hash_value)
{
	cl_uint		   *row_index = KERN_DATA_STORE_ROWINDEX(kds);
	size_t			curr_usage;
	HeapTuple		tuple;
	kern_hashitem  *khitem;

	/* No room to store a new kern_hashitem? */
	if (kds->nitems >= kds->nrooms)
		return false;
	Assert(kds->ncols == slot->tts_tupleDescriptor->natts);

	/* KDS has to be KDS_FORMAT_HASH */
	if (kds->format != KDS_FORMAT_HASH)
		elog(ERROR, "Bug? unexpected data-store format: %d", kds->format);

	/* compute required length */
	tuple = ExecFetchSlotHeapTuple(slot, false, NULL);
	curr_usage = (__kds_unpack(kds->usage) +
				  MAXALIGN(offsetof(kern_hashitem, t.htup) + tuple->t_len));

	if (KERN_DATA_STORE_HEAD_LENGTH(kds) +
		STROMALIGN(sizeof(cl_uint) * (kds->nitems + 1)) +
		STROMALIGN(sizeof(cl_uint) * __KDS_NSLOTS(kds->nitems + 1)) +
		STROMALIGN(curr_usage) > kds->length)
		return false;	/* no more space to put */

	/* OK, put a tuple */
	khitem = (kern_hashitem *)((char *)kds + kds->length - curr_usage);
	khitem->hash = hash_value;
	khitem->next = 0x7f7f7f7f;	/* to be set later */
	khitem->t.rowid = kds->nitems;
	khitem->t.t_len = tuple->t_len;
	memcpy(&khitem->t.htup, tuple->t_data, tuple->t_len);
	memcpy(&khitem->t.htup.t_ctid, &tuple->t_self, sizeof(ItemPointerData));

	row_index[kds->nitems++] = __kds_packed((char *)&khitem->t.t_len -
											(char *)kds);
	kds->usage = __kds_packed(curr_usage);

	return true;
}

/*
 * PDS_fillup_blocks
 *
 * It fills up uncached blocks using synchronous read APIs.
 */
void
PDS_fillup_blocks(pgstrom_data_store *pds)
{
	cl_int			filedesc = pds->filedesc.rawfd;
	cl_int			i, nr_loaded;
	ssize_t			nbytes;
	char		   *dest_addr;
	loff_t			curr_fpos;
	size_t			curr_size;
	BlockNumber	   *block_nums;

	if (pds->kds.format != KDS_FORMAT_BLOCK)
		elog(ERROR, "Bug? only KDS_FORMAT_BLOCK can be filled up");

	if (pds->nblocks_uncached == 0)
		return;		/* already filled up */

	Assert(filedesc >= 0);
	Assert(pds->nblocks_uncached <= pds->kds.nitems);
	nr_loaded = pds->kds.nitems - pds->nblocks_uncached;
	block_nums = (BlockNumber *)KERN_DATA_STORE_BODY(&pds->kds);
	dest_addr = (char *)KERN_DATA_STORE_BLOCK_PGPAGE(&pds->kds, nr_loaded);
	curr_fpos = 0;
	curr_size = 0;
	for (i=pds->nblocks_uncached-1; i >=0; i--)
	{
		loff_t	file_pos = (block_nums[i] & (RELSEG_SIZE - 1)) * BLCKSZ;

		if (curr_size > 0 &&
			curr_fpos + curr_size == file_pos)
		{
			/* merge with the pending i/o */
			curr_size += BLCKSZ;
		}
		else
		{
			while (curr_size > 0)
			{
				nbytes = pread(filedesc, dest_addr, curr_size, curr_fpos);
				Assert(nbytes <= curr_size);
				if (nbytes < 0 || (nbytes == 0 && errno != EINTR))
					elog(ERROR, "failed on pread(2): %m");
				dest_addr += nbytes;
				curr_fpos += nbytes;
				curr_size -= nbytes;
			}
			curr_fpos = file_pos;
			curr_size = BLCKSZ;
		}
	}

	while (curr_size > 0)
	{
		nbytes = pread(filedesc, dest_addr, curr_size, curr_fpos);
		Assert(nbytes <= curr_size);
		if (nbytes < 0 || (nbytes == 0 && errno != EINTR))
			elog(ERROR, "failed on pread(2): %m");
		dest_addr += nbytes;
		curr_fpos += nbytes;
		curr_size -= nbytes;
	}
	Assert(dest_addr == (char *)KERN_DATA_STORE_BLOCK_PGPAGE(&pds->kds,
															 pds->kds.nitems));
	pds->nblocks_uncached = 0;
}

/*
 * PDS_fillup_arrow
 */
void
__PDS_fillup_arrow(pgstrom_data_store *pds_dst,
				   GpuContext *gcontext,
				   kern_data_store *kds_head,
				   int fdesc, strom_io_vector *iovec)
{
	size_t	head_sz = KERN_DATA_STORE_HEAD_LENGTH(kds_head);
	int		j;

	Assert(kds_head->format == KDS_FORMAT_ARROW);
	memset(pds_dst, 0, offsetof(pgstrom_data_store, kds));
	pds_dst->gcontext = gcontext;
	pg_atomic_init_u32(&pds_dst->refcnt, 1);
	pds_dst->nblocks_uncached = 0;
	pds_dst->filedesc.rawfd = -1;
	pds_dst->iovec = NULL;
	memcpy(&pds_dst->kds, kds_head, head_sz);

	for (j=0; j < iovec->nr_chunks; j++)
	{
		strom_io_chunk *ioc = &iovec->ioc[j];
		char   *dest = (char *)&pds_dst->kds + ioc->m_offset;
		off_t	f_pos = (size_t)ioc->fchunk_id * PAGE_SIZE;
		size_t	len = (size_t)ioc->nr_pages * PAGE_SIZE;
		ssize_t	sz;

		while (len > 0)
		{
			if (!GpuWorkerCurrentContext)
				CHECK_FOR_INTERRUPTS();
			else
				CHECK_WORKER_TERMINATION();

			sz = pread(fdesc, dest, len, f_pos);
			if (sz > 0)
			{
				Assert(sz <= len);
				dest += sz;
				f_pos += sz;
				len -= sz;
			}
			else if (sz == 0)
			{
				/*
				 * Due to the page_sz alignment, we may try to read the file
				 * over its tail. So, pread(2) may tell us unable to read
				 * any more. The expected scenario happend only when remained
				 * length is less than PAGE_SIZE.
				 */
				if (len >= PAGE_SIZE)
					werror("unable to read arrow file any more");
				memset(dest, 0, len);
				break;
			}
			else if (errno != EINTR)
			{
				werror("failed on pread(2) of arrow file: %m");
			}
		}
		/*
		 * NOTE: Due to the page_sz alignment, we may try to read the file
		 * over the its tail. So, above loop may terminate with non-zero
		 * remaining length.
		 */
		if (len > 0)
		{
			Assert(len < PAGE_SIZE);
			memset(dest, 0, len);
		}
	}
}

/*
 * PDS_fillup_arrow - fills up PDS buffer using filesystem i/o
 */
pgstrom_data_store *
PDS_fillup_arrow(pgstrom_data_store *pds_src)
{
	pgstrom_data_store *pds_dst;
	CUresult	rc;

	rc = gpuMemAllocManaged(pds_src->gcontext,
							(CUdeviceptr *)&pds_dst,
							offsetof(pgstrom_data_store,
									 kds) + pds_src->kds.length,
							CU_MEM_ATTACH_GLOBAL);
	if (rc != CUDA_SUCCESS)
		werror("failed on gpuMemAllocManaged: %s", errorText(rc));
	__PDS_fillup_arrow(pds_dst,
					   pds_dst->gcontext,
					   &pds_src->kds,
					   pds_src->filedesc.rawfd,
					   pds_src->iovec);
	return pds_dst;
}

/*
 * PDS_writeback_arrow - write back PDS buffer on device memory to host
 *                       if buffer content is not kept in host-side.
 */
pgstrom_data_store *
PDS_writeback_arrow(pgstrom_data_store *pds_src,
					CUdeviceptr m_kds_src)
{
	pgstrom_data_store *pds_dst;
	CUresult		rc;

	Assert(pds_src->kds.format == KDS_FORMAT_ARROW &&
		   pds_src->iovec != NULL);
	rc = gpuMemAllocHostRaw(pds_src->gcontext,
							(void **)&pds_dst,
							offsetof(pgstrom_data_store,
									 kds) + pds_src->kds.length);
	if (rc != CUDA_SUCCESS)
		werror("failed on gpuMemAllocHostRaw: %s", errorText(rc));

	memset(pds_dst, 0, offsetof(pgstrom_data_store, kds));
	pds_dst->gcontext = pds_src->gcontext;
	pg_atomic_init_u32(&pds_dst->refcnt, 1);
	pds_dst->filedesc.rawfd = -1;
	rc = cuMemcpyDtoH(&pds_dst->kds,
					  m_kds_src,
					  pds_src->kds.length);
	if (rc != CUDA_SUCCESS)
		werror("failed on cuMemcpyDtoH: %s", errorText(rc));
	/* detach old buffer */
	PDS_release(pds_src);

	return pds_dst;
}<|MERGE_RESOLUTION|>--- conflicted
+++ resolved
@@ -1229,289 +1229,6 @@
 }
 
 /*
-<<<<<<< HEAD
- * PDS_exec_heapscan_block - PDS scan for KDS_FORMAT_BLOCK format
- */
-static bool
-PDS_exec_heapscan_block(pgstrom_data_store *pds,
-						Relation relation,
-						HeapScanDesc hscan,
-						NVMEScanState *nvme_sstate)
-{
-	BlockNumber		blknum = hscan->rs_cblock;
-	BlockNumber	   *block_nums;
-	Snapshot		snapshot = ((TableScanDesc)hscan)->rs_snapshot;
-	BufferAccessStrategy strategy = hscan->rs_strategy;
-	SMgrRelation	smgr = relation->rd_smgr;
-	Buffer			buffer;
-	Page			spage;
-	Page			dpage;
-	cl_uint			nr_loaded;
-	bool			all_visible;
-
-	/* PDS cannot eat any blocks more, obviously */
-	if (pds->kds.nitems >= pds->kds.nrooms)
-		return false;
-
-	/* array of block numbers */
-	block_nums = (BlockNumber *)KERN_DATA_STORE_BODY(&pds->kds);
-
-	/*
-	 * NVMe-Strom can be applied only when filesystem supports the feature,
-	 * and the current source block is all-visible.
-	 * Elsewhere, we will go fallback with synchronized buffer scan.
-	 */
-	if (RelationCanUseNvmeStrom(relation) &&
-		VM_ALL_VISIBLE(relation, blknum,
-					   &nvme_sstate->curr_vmbuffer))
-	{
-		BufferTag	newTag;
-		uint32		newHash;
-		LWLock	   *newPartitionLock = NULL;
-		bool		retval;
-		int			buf_id;
-
-		/* create a tag so we can lookup the buffer */
-		INIT_BUFFERTAG(newTag, smgr->smgr_rnode.node, MAIN_FORKNUM, blknum);
-		/* determine its hash code and partition lock ID */
-		newHash = BufTableHashCode(&newTag);
-		newPartitionLock = BufMappingPartitionLock(newHash);
-
-		/* check whether the block exists on the shared buffer? */
-		LWLockAcquire(newPartitionLock, LW_SHARED);
-		buf_id = BufTableLookup(&newTag, newHash);
-		if (buf_id < 0)
-		{
-			BlockNumber	segno = blknum / RELSEG_SIZE;
-			GPUDirectFileDesc *dfile;
-
-			Assert(segno < nvme_sstate->nr_segs);
-			/*
-			 * We cannot mix up multiple source files in a single PDS chunk.
-			 * If heapscan_block comes across segment boundary, rest of the
-			 * blocks must be read on the next PDS chunk.
-			 */
-			dfile = &nvme_sstate->files[segno];
-			if (pds->filedesc.rawfd >= 0 &&
-				pds->filedesc.rawfd != dfile->rawfd)
-				retval = false;
-			else
-			{
-				if (pds->filedesc.rawfd < 0)
-					memcpy(&pds->filedesc, dfile, sizeof(GPUDirectFileDesc));
-				/* add uncached block for direct load */
-				pds->nblocks_uncached++;
-				pds->kds.nitems++;
-				block_nums[pds->kds.nrooms - pds->nblocks_uncached] = blknum;
-
-				retval = true;
-			}
-			LWLockRelease(newPartitionLock);
-			return retval;
-		}
-		LWLockRelease(newPartitionLock);
-	}
-	/*
-	 * Load the source buffer with synchronous read
-	 */
-	buffer = ReadBufferExtended(relation, MAIN_FORKNUM, blknum,
-								RBM_NORMAL, strategy);
-#if 1
-	/* Just like heapgetpage(), however, jobs we focus on is OLAP
-	 * workload, so it's uncertain whether we should vacuum the page
-	 * here.
-	 */
-	heap_page_prune_opt(relation, buffer);
-#endif
-	/* we will check tuple's visibility under the shared lock */
-	LockBuffer(buffer, BUFFER_LOCK_SHARE);
-	nr_loaded = pds->kds.nitems - pds->nblocks_uncached;
-	spage = (Page) BufferGetPage(buffer);
-	dpage = (Page) KERN_DATA_STORE_BLOCK_PGPAGE(&pds->kds, nr_loaded);
-	memcpy(dpage, spage, BLCKSZ);
-	block_nums[nr_loaded] = blknum;
-
-	/*
-	 * Logic is almost same as heapgetpage() doing. We have to invalidate
-	 * invisible tuples prior to GPU kernel execution, if not all-visible.
-	 */
-	all_visible = PageIsAllVisible(dpage) && !snapshot->takenDuringRecovery;
-	if (!all_visible)
-	{
-		int				lines = PageGetMaxOffsetNumber(dpage);
-		OffsetNumber	lineoff;
-		ItemId			lpp;
-
-		for (lineoff = FirstOffsetNumber, lpp = PageGetItemId(dpage, lineoff);
-			 lineoff <= lines;
-			 lineoff++, lpp++)
-		{
-			HeapTupleData	tup;
-			bool			valid;
-
-			if (!ItemIdIsNormal(lpp))
-				continue;
-
-			tup.t_tableOid = RelationGetRelid(relation);
-			tup.t_data = (HeapTupleHeader) PageGetItem((Page) dpage, lpp);
-			tup.t_len = ItemIdGetLength(lpp);
-			ItemPointerSet(&tup.t_self, blknum, lineoff);
-
-			valid = HeapTupleSatisfiesVisibility(&tup, snapshot, buffer);
-			CheckForSerializableConflictOut(valid, relation, &tup,
-											buffer, snapshot);
-			if (!valid)
-				ItemIdSetUnused(lpp);
-		}
-	}
-	UnlockReleaseBuffer(buffer);
-	/* dpage became all-visible also */
-	PageSetAllVisible(dpage);
-	pds->kds.nitems++;
-
-	return true;
-}
-
-/*
- * PDS_exec_heapscan_row - PDS scan for KDS_FORMAT_ROW format
- */
-static bool
-PDS_exec_heapscan_row(pgstrom_data_store *pds,
-					  Relation relation,
-					  HeapScanDesc hscan)
-{
-	BlockNumber		blknum = hscan->rs_cblock;
-	Snapshot		snapshot = ((TableScanDesc)hscan)->rs_snapshot;
-	BufferAccessStrategy strategy = hscan->rs_strategy;
-	kern_data_store	*kds = &pds->kds;
-	Buffer			buffer;
-	Page			page;
-	int				lines;
-	int				ntup;
-	OffsetNumber	lineoff;
-	ItemId			lpp;
-	uint		   *tup_index;
-	kern_tupitem   *tup_item;
-	bool			all_visible;
-	Size			max_consume;
-
-	/* Load the target buffer */
-	buffer = ReadBufferExtended(relation, MAIN_FORKNUM, blknum,
-								RBM_NORMAL, strategy);
-#if 1
-	/* Just like heapgetpage(), however, jobs we focus on is OLAP
-	 * workload, so it's uncertain whether we should vacuum the page
-	 * here.
-	 */
-	heap_page_prune_opt(relation, buffer);
-#endif
-	/* we will check tuple's visibility under the shared lock */
-	LockBuffer(buffer, BUFFER_LOCK_SHARE);
-	page = (Page) BufferGetPage(buffer);
-	lines = PageGetMaxOffsetNumber(page);
-	ntup = 0;
-
-	/*
-	 * Check whether we have enough rooms to store expected number of
-	 * tuples on the remaining space. If it is hopeless to load all
-	 * the items in a block, we inform the caller this block shall be
-	 * loaded on the next data store.
-	 */
-	max_consume = KERN_DATA_STORE_HEAD_LENGTH(kds) +
-		STROMALIGN(sizeof(cl_uint) * (kds->nitems + lines)) +
-		offsetof(kern_tupitem, htup) * lines + BLCKSZ +
-		__kds_unpack(kds->usage);
-	if (max_consume > kds->length)
-	{
-		UnlockReleaseBuffer(buffer);
-		return false;
-	}
-
-	/*
-	 * Logic is almost same as heapgetpage() doing.
-	 */
-	all_visible = PageIsAllVisible(page) && !snapshot->takenDuringRecovery;
-
-	/* TODO: make SerializationNeededForRead() an external function
-	 * on the core side. It kills necessity of setting up HeapTupleData
-	 * when all_visible and non-serialized transaction.
-	 */
-	tup_index = KERN_DATA_STORE_ROWINDEX(kds) + kds->nitems;
-	for (lineoff = FirstOffsetNumber, lpp = PageGetItemId(page, lineoff);
-		 lineoff <= lines;
-		 lineoff++, lpp++)
-	{
-		HeapTupleData	tup;
-		size_t			curr_usage;
-		bool			valid;
-
-		if (!ItemIdIsNormal(lpp))
-			continue;
-
-		tup.t_tableOid = RelationGetRelid(relation);
-		tup.t_data = (HeapTupleHeader) PageGetItem((Page) page, lpp);
-		tup.t_len = ItemIdGetLength(lpp);
-		ItemPointerSet(&tup.t_self, blknum, lineoff);
-
-		if (all_visible)
-			valid = true;
-		else
-			valid = HeapTupleSatisfiesVisibility(&tup, snapshot, buffer);
-
-		CheckForSerializableConflictOut(valid, relation,
-										&tup, buffer, snapshot);
-		if (!valid)
-			continue;
-
-		/* put tuple */
-		curr_usage = (__kds_unpack(kds->usage) +
-					  MAXALIGN(offsetof(kern_tupitem, htup) + tup.t_len));
-		tup_item = (kern_tupitem *)((char *)kds + kds->length - curr_usage);
-		tup_item->rowid = kds->nitems + ntup;
-		tup_item->t_len = tup.t_len;
-		memcpy(&tup_item->htup, tup.t_data, tup.t_len);
-		memcpy(&tup_item->htup.t_ctid, &tup.t_self, sizeof(ItemPointerData));
-
-		tup_index[ntup++] = __kds_packed((uintptr_t)tup_item - (uintptr_t)kds);
-		kds->usage = __kds_packed(curr_usage);
-	}
-	UnlockReleaseBuffer(buffer);
-	Assert(ntup <= MaxHeapTuplesPerPage);
-	Assert(kds->nitems + ntup <= kds->nrooms);
-	kds->nitems += ntup;
-
-	return true;
-}
-
-/*
- * PDS_exec_heapscan - PDS scan entrypoint
- */
-bool
-PDS_exec_heapscan(GpuTaskState *gts, pgstrom_data_store *pds)
-{
-	Relation		relation = gts->css.ss.ss_currentRelation;
-	HeapScanDesc	hscan = (HeapScanDesc)gts->css.ss.ss_currentScanDesc;
-	bool			retval;
-
-	CHECK_FOR_INTERRUPTS();
-
-	if (pds->kds.format == KDS_FORMAT_ROW)
-		retval = PDS_exec_heapscan_row(pds, relation, hscan);
-	else if (pds->kds.format == KDS_FORMAT_BLOCK)
-	{
-		Assert(gts->nvme_sstate);
-		retval = PDS_exec_heapscan_block(pds, relation, hscan,
-										 gts->nvme_sstate);
-	}
-	else
-		elog(ERROR, "Bug? unexpected PDS format: %d", pds->kds.format);
-
-	return retval;
-}
-
-/*
-=======
->>>>>>> 9d12617e
  * PDS_insert_tuple
  *
  * It inserts a tuple onto the data store. Unlike block read mode, we cannot
