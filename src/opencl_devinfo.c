--- conflicted
+++ resolved
@@ -83,18 +83,11 @@
 					dev_available, false),
 		CLDEV_PARAM(CL_DEVICE_COMPILER_AVAILABLE,
 					dev_compiler_available, false),
-<<<<<<< HEAD
-/* -- not supported in OpenCL 1.1? at least CUDA6.5
-		CLDEV_PARAM(CL_DEVICE_DOUBLE_FP_CONFIG,
-					dev_double_fp_config, false),
-*/
-=======
 /*
  * XXX - Bug? CUDA6.5 does not define this label
  *		CLDEV_PARAM(CL_DEVICE_DOUBLE_FP_CONFIG,
  *		dev_double_fp_config, false),
  */
->>>>>>> bbd61ee5
 		CLDEV_PARAM(CL_DEVICE_ENDIAN_LITTLE,
 					dev_endian_little, false),
 		CLDEV_PARAM(CL_DEVICE_ERROR_CORRECTION_SUPPORT,
